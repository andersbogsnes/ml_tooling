import pytest
import joblib
import pathlib
from sklearn.dummy import DummyClassifier
from sklearn.ensemble import RandomForestClassifier
from sklearn.linear_model import LinearRegression, LogisticRegression
from sklearn.pipeline import Pipeline
from sklearn.preprocessing import StandardScaler
from ml_tooling import Model
from ml_tooling.data import Dataset
from ml_tooling.transformers import DFStandardScaler, DFFeatureUnion, Select


@pytest.fixture()
def regression(base: type, test_dataset: Dataset) -> Model:
    model: Model = base(LinearRegression())
    model.score_estimator(test_dataset)
    return model


@pytest.fixture()
def regression_cv(base: type, test_dataset: Dataset) -> Model:
    model: Model = base(LinearRegression())
    model.score_estimator(test_dataset, cv=2)
    return model


@pytest.fixture()
def classifier(base: type, test_dataset: Dataset) -> Model:
    model: Model = base(LogisticRegression(solver="liblinear"))
    model.score_estimator(test_dataset)
    return model


@pytest.fixture()
def classifier_cv(base: type, test_dataset: Dataset) -> Model:
    model: Model = base(LogisticRegression(solver="liblinear"))
    model.score_estimator(test_dataset, cv=2)
    return model


@pytest.fixture
def pipeline_logistic() -> Pipeline:
    pipe = Pipeline(
        [("scale", StandardScaler()), ("clf", LogisticRegression(solver="liblinear"))]
    )
    return pipe


@pytest.fixture
def pipeline_linear() -> Pipeline:
    pipe = Pipeline([("scale", StandardScaler()), ("clf", LinearRegression())])
    return pipe


@pytest.fixture
def pipeline_dummy_classifier() -> Pipeline:
    pipe = Pipeline([("scale", DFStandardScaler()), ("clf", DummyClassifier())])
    return pipe


@pytest.fixture
def feature_union_classifier() -> Pipeline:
    pipe1 = Pipeline(
        [
            ("select", Select(["sepal length (cm)", "sepal width (cm)"])),
            ("scale", DFStandardScaler()),
        ]
    )
    pipe2 = Pipeline(
        [
            ("select", Select(["petal length (cm)", "petal width (cm)"])),
            ("scale", DFStandardScaler()),
        ]
    )
<<<<<<< HEAD
    union = DFFeatureUnion(transformer_list=[('pipe1', pipe1),
                                             ('pipe2', pipe2)])
    return Pipeline([("features", union), ("clf", LogisticRegression(solver="lbfgs"))])
=======
    union = DFFeatureUnion(transformer_list=[pipe1, pipe2])
    return Pipeline(
        [("features", union), ("clf", LogisticRegression(solver="liblinear"))]
    )
>>>>>>> 35d43aec


@pytest.fixture
def pipeline_forest_classifier() -> Pipeline:
    pipe = Pipeline(
        [
            ("scale", DFStandardScaler()),
            ("clf", RandomForestClassifier(n_estimators=10)),
        ]
    )
    return pipe


@pytest.fixture
def estimator_pickle_path(test_dataset, tmp_path):
    file_path = tmp_path / "tmp.pkl"
    model = Model(LogisticRegression(solver="liblinear"))
    model.score_estimator(test_dataset)
    joblib.dump(model.estimator, file_path)
    return pathlib.Path(file_path)


@pytest.fixture
def open_estimator_pickle(estimator_pickle_path: pathlib.Path, request):
    f = estimator_pickle_path.open(mode="rb")
    request.addfinalizer(f.close)
    return f<|MERGE_RESOLUTION|>--- conflicted
+++ resolved
@@ -73,16 +73,10 @@
             ("scale", DFStandardScaler()),
         ]
     )
-<<<<<<< HEAD
     union = DFFeatureUnion(transformer_list=[('pipe1', pipe1),
                                              ('pipe2', pipe2)])
-    return Pipeline([("features", union), ("clf", LogisticRegression(solver="lbfgs"))])
-=======
-    union = DFFeatureUnion(transformer_list=[pipe1, pipe2])
-    return Pipeline(
-        [("features", union), ("clf", LogisticRegression(solver="liblinear"))]
-    )
->>>>>>> 35d43aec
+    return Pipeline([("features", union), ("clf", LogisticRegression(solver="liblinear"))])
+
 
 
 @pytest.fixture
