--- conflicted
+++ resolved
@@ -39,13 +39,8 @@
 
 [options.extras_require]
 dev =
-<<<<<<< HEAD
     pytest==3.9.2
-    pytest-cov
-=======
-    pytest
     pytest-cov==2.6.0
->>>>>>> 4df3269f
 
 
 [flake8]
@@ -78,13 +73,8 @@
 envlist = py36
 
 [testenv]
-<<<<<<< HEAD
 deps = pytest==3.9.2
-       pytest-cov
-=======
-deps = pytest
        pytest-cov==2.6.0
->>>>>>> 4df3269f
 
 commands = pytest --cov-config setup.cfg
 basepython= py36: python