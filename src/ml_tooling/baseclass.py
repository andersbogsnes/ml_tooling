import pathlib
import datetime
from contextlib import contextmanager
<<<<<<< HEAD
from itertools import product
=======
>>>>>>> 5d70f056
from typing import Tuple, Optional, Sequence, Union, List

import pandas as pd
import yaml
from sklearn.base import is_classifier, is_regressor
from sklearn.pipeline import Pipeline
from sklearn.exceptions import NotFittedError
import joblib
from sklearn.model_selection import check_cv

from ml_tooling.config import DefaultConfig, ConfigGetter
from ml_tooling.data.base_data import Dataset
<<<<<<< HEAD
from ml_tooling.storage.base import Storage
=======
from ml_tooling.logging.log_estimator import Log
>>>>>>> 5d70f056
from ml_tooling.logging.logger import create_logger
from ml_tooling.result import Result, ResultGroup
from ml_tooling.metrics import Metrics
from ml_tooling.search.gridsearch import prepare_gridsearch_estimators
from ml_tooling.utils import (
    MLToolingError,
    _validate_estimator,
    DataSetError,
    setup_pipeline_step,
    Estimator,
    is_pipeline,
    serialize_pipeline,
)

logger = create_logger("ml_tooling")


class Model:
    """
    Wrapper class for Estimators
    """

    _config = None
    config = ConfigGetter()

    def __init__(self, estimator):
        self.estimator: Estimator = _validate_estimator(estimator)
        self.result: Optional[Result] = None

    @property
    def is_classifier(self):
        return is_classifier(self.estimator)

    @property
    def is_regressor(self):
        return is_regressor(self.estimator)

    @property
    def is_pipeline(self):
        return is_pipeline(self.estimator)

    @property
    def estimator_name(self):
        if self.is_pipeline:
            return self.estimator.steps[-1][1].__class__.__name__

        return self.estimator.__class__.__name__

    @property
    def default_metric(self):
        """
        Defines default metric based on whether or not the estimator is a regressor or classifier.
        Then :attr:`~ml_tooling.config.DefaultConfig.CLASSIFIER_METRIC` or
        :attr:`~ml_tooling.config.DefaultConfig.CLASSIFIER_METRIC` is returned.

        Returns
        -------
        str
            Name of the metric
        """

        return (
            self.config.CLASSIFIER_METRIC
            if self.is_classifier
            else self.config.REGRESSION_METRIC
        )

    @default_metric.setter
    def default_metric(self, metric):
        if self.is_classifier:
            self.config.CLASSIFIER_METRIC = metric
        else:
            self.config.REGRESSION_METRIC = metric

    @staticmethod
    def list_estimators(storage: Storage) -> List[pathlib.Path]:
        """
        Gets a list of estimators from the given Storage

        Parameters
        ----------
        storage: Storage
            Storage class to list the estimators with

        Example
        -------
            with FileStorage('path/to/estimators_dir') as storage:
                estimator_list = Model.list_estimators(storage)

        Returns
        -------
        List[pathlib.Path]
            list of Paths
        """
        return storage.get_list()

    @classmethod
    def load_estimator(cls, storage: Storage, path: pathlib.Path) -> "Model":
        """
        Instantiates the class with a joblib pickled estimator.

        Parameters
        ----------
        storage : Storage
            Storage class to load the estimator with
        path: str, optional
            Path to estimator pickle file

        Example
        -------
        We can load a trained estimator from disk::
            with FileStorage() as storage:
                my_estimator = Model.load_estimator(storage, 'path/to/estimator')

        We now have a trained estimator loaded.

        Returns
        -------
        Model
            Instance of Model with a saved estimator
        """
        estimator = storage.load(path)
        instance = cls(estimator)
        logger.info(f"Loaded {instance.estimator_name}")
        return instance

<<<<<<< HEAD
    def save_estimator(self, storage: Storage) -> pathlib.Path:
=======
    def save_estimator(self, path: Union[str, pathlib.Path]) -> pathlib.Path:
>>>>>>> 5d70f056
        """
        Saves the estimator as a binary file.

        Parameters
        ----------
        storage : Storage
            Storage class to save the estimator with

        Example
        -------

        If we have trained an estimator and we want to save it to disk we can write::

            with FileStorage('/path/to/save/dir') as storage:
                model = Model(LinearRegression())
                saved_filename = model.save_estimator(storage)

        to save in the given folder.

        Returns
        -------
        pathlib.Path
            The path to where the estimator file was saved
        """
        now_str = datetime.datetime.now().strftime("%Y-%m-%d_%H:%M:%S.%f")
        filename = f"{self.estimator_name}_{now_str}.pkl"
        estimator_file = storage.save(self.estimator, filename)

        logger.debug(f"Attempting to save estimator {estimator_file}")

        if self.config.LOG:
            if self.result is None:
                raise MLToolingError(
                    "You haven't scored the estimator - no results available to log"
                )

            log = Log.from_result(self.result, estimator_path=estimator_file)
            log.save_log(self.config.RUN_DIR)

        logger.info(f"Saved estimator to {estimator_file}")

        return estimator_file

    def to_dict(self):
        if self.is_pipeline:
            return serialize_pipeline(self.estimator)

        return [
            {
                "module": self.estimator.__class__.__module__,
                "classname": self.estimator.__class__.__name__,
                "params": self.estimator.get_params(),
            }
        ]

    @classmethod
    def from_yaml(cls, log_file: pathlib.Path):
        log_file = pathlib.Path(log_file)
        with log_file.open("r") as f:
            log = yaml.safe_load(f)
            estimator_definition = log["estimator"]

        steps = [setup_pipeline_step(definition) for definition in estimator_definition]

        if len(steps) == 1:
            return cls(steps[0])

        return cls(Pipeline(steps))

    def make_prediction(
        self,
        data: Dataset,
        *args,
        proba: bool = False,
        use_index: bool = False,
        **kwargs,
    ) -> pd.DataFrame:
        """Makes a prediction given an input. For example a customer number.
        Calls `load_prediction_data(*args)` and passes resulting data to `predict()`
        on the estimator


        Parameters
        ----------
        data: Dataset
            an instantiated Dataset object

        proba: bool
            Whether prediction is returned as a probability or not.
            Note that the return value is an n-dimensional array where n = number of classes

        use_index: bool
            Whether the index from the prediction data should be used for the result.

        Returns
        -------
        pd.DataFrame
            A DataFrame with a prediction per row.
        """
        if proba is True and not hasattr(self.estimator, "predict_proba"):
            raise MLToolingError(
                f"{self.estimator_name} does not have a `predict_proba` method"
            )
        x = data.load_prediction_data(*args, **kwargs)
        try:
            if proba:
                data = self.estimator.predict_proba(x)
            else:
                data = self.estimator.predict(x)

            if use_index:
                prediction = pd.DataFrame(data=data, index=x.index)
            else:
                prediction = pd.DataFrame(data=data)

            return prediction

        except NotFittedError:
            message = (
                f"You haven't fitted the estimator. Call 'train_estimator' "
                f"or 'score_estimator' first"
            )
            raise MLToolingError(message) from None

    @classmethod
    def test_estimators(
        cls,
        data: Dataset,
        estimators: Sequence,
        metrics: Union[str, List[str]] = "default",
        cv: Union[int, bool] = False,
        log_dir: str = None,
        refit: bool = False,
    ) -> Tuple["Model", ResultGroup]:
        """
        Trains each estimator passed and returns a sorted list of results

        Parameters
        ----------
        data: Dataset
            An instantiated Dataset object with train_test data

        estimators: Sequence
            List of estimators to train

        metrics: str, list of str
            Metric or list of metrics to use in scoring of estimators

        cv: int, bool
            Whether or not to use cross-validation. If an int is passed, use that many folds

        log_dir: str, optional
            Where to store logged estimators. If None, don't log

        refit: bool
            Whether or not to refit the best model on all the training data

        Returns
        -------
        List of Result objects
        """
        results = []

        for i, estimator in enumerate(estimators, start=1):
            logger.info(
                f"Training estimator {i}/{len(estimators)}: " f"{cls.estimator_name}"
            )
            challenger_estimator = cls(estimator)
            result = challenger_estimator.score_estimator(
                data=data, metrics=metrics, cv=cv
            )
            results.append(result)

        results = ResultGroup(results).sort()

        if log_dir:
            results.log_estimator(pathlib.Path(log_dir))

        best_estimator: Model = results[0].model
        logger.info(
            f"Best estimator: {best_estimator.estimator_name} - "
            f"{results[0].metrics.name}: {results[0].metrics.score}"
        )
        if refit:
            best_estimator.score_estimator(data)

        return best_estimator, results

    def train_estimator(self, data: Dataset) -> "Model":
        """Loads all training data and trains the estimator on all data.
        Typically used as the last step when estimator tuning is complete.

        .. warning::
            This will set self.result attribute to None. This method trains the estimator
            using all the data, so there is no validation data to measure results against

        Returns
        -------
        Model
            Returns an estimator trained on all the data, with no train-test split

        """
        logger.info("Training estimator...")
        self.estimator.fit(data.x, data.y)

        # Prevent confusion, as train_estimator does not return a result
        self.result = None
        logger.info("Estimator trained!")

        return self

    def score_estimator(
        self,
        data: Dataset,
        metrics: Union[str, List[str]] = "default",
        cv: Optional[int] = False,
    ) -> "Result":
        """Scores the estimator based on training data from `data` and validates based on validation
        data from `data`.

        Defaults to no cross-validation. If you want to cross-validate the results,
        pass number of folds to cv. If cross-validation is used, `score_estimator` only
        cross-validates on training data and doesn't use the validation data.

        Returns a :class:`~ml_tooling.result.result.Result` object containing all result parameters

        Parameters
        ----------
        data: Dataset
            An instantiated Dataset object with create_train_test called

        metrics: string, list of strings
            Metric or metrics to use for scoring the estimator. Any sklearn metric string

        cv: int, optional
            Whether or not to use cross validation. Number of folds if an int is passed
            If False, don't use cross validation

        Returns
        -------
        Result
            A Result object that contains the results of the scoring
        """

        if isinstance(metrics, str):
            metrics = [self.default_metric] if metrics == "default" else [metrics]

        metrics = Metrics.from_list(metrics)

        logger.info("Scoring estimator...")

        if not data.has_validation_set:
            raise DataSetError("Must run create_train_test first!")

        self.estimator.fit(data.train_x, data.train_y)

        if cv:
            logger.info("Cross-validating...")
            self.result = Result.from_model(
                model=self,
                data=data,
                metrics=metrics,
                cv=cv,
                n_jobs=self.config.N_JOBS,
                verbose=self.config.VERBOSITY,
            )

        else:
            self.result = Result.from_model(model=self, data=data, metrics=metrics)

        if self.config.LOG:
            log = Log.from_result(self.result)
            result_file = log.save_log(self.config.RUN_DIR)
            logger.info(f"Saved run info at {result_file}")
        return self.result

    def gridsearch(
        self,
        data: Dataset,
        param_grid: dict,
        metrics: Union[str, List[str]] = "default",
        cv: Optional[int] = None,
        n_jobs: Optional[int] = None,
    ) -> Tuple["Model", ResultGroup]:
        """
        Runs a gridsearch on the estimator with the passed in parameter grid.
        Ensure that it works inside a pipeline as well.

        Parameters
        ----------
        data: Dataset
            An instance of a DataSet object

        param_grid: dict
            Parameters to use for grid search

        metrics: str, list of str
            Metric to use for scoring. A value of "default" sets metric equal to
            :attr:`self.default_metric`

        cv: int, optional
            Cross validation to use. Defaults to value in :attr:`config.CROSS_VALIDATION`

        n_jobs: int, optional
            How many cores to use. Defaults to value in :attr:`config.N_JOBS`.

        Returns
        -------
        best_estimator: Model
            Best estimator as found by the gridsearch

        result_group: ResultGroup
            ResultGroup object containing each individual score
        """

        if isinstance(metrics, str):
            metrics = [self.default_metric] if metrics == "default" else [metrics]

        metrics = Metrics.from_list(metrics)
        n_jobs = self.config.N_JOBS if n_jobs is None else n_jobs
        cv = self.config.CROSS_VALIDATION if cv is None else cv
        cv = check_cv(cv, data.train_y, self.is_classifier)

        logger.debug(f"Cross-validating with {cv}-fold cv using {metrics}")
        logger.debug(f"Gridsearching using {param_grid}")
        logger.info("Starting gridsearch...")

        self.result = ResultGroup(
            [
                Result.from_model(
                    model=Model(estimator),
                    data=data,
                    metrics=metrics,
                    cv=cv,
                    n_jobs=n_jobs,
                    verbose=self.config.VERBOSITY,
                )
                for estimator in prepare_gridsearch_estimators(
                    estimator=self.estimator, params=param_grid
                )
            ]
        )

        logger.info("Done!")

        if self.config.LOG:
            result_file = self.result.log_estimator(self.config.RUN_DIR)
            logger.info(f"Saved run info at {result_file}")

        return self.result[0].model, self.result

    @contextmanager
    def log(self, run_directory: str):
        """:meth:`log` is a context manager that lets you turn on logging for any scoring methods
        that follow. You can pass a log_dir to specify a subdirectory to store the estimator in.
        The output is a yaml file recording estimator parameters, package version numbers,
        metrics and other useful information

        Parameters
        ----------
        run_directory: str
            Name of the folder to save the details in

        Example
        --------
        If we want to log an estimator run in the `score` folder we can write::

             with estimator.log('score'):
                estimator.score_estimator

        This will save the results of `estimator.score_estimator()` to `runs/score/`

        """
        old_dir = self.config.RUN_DIR
        self.config.LOG = True
        self.config.RUN_DIR = self.config.RUN_DIR.joinpath(run_directory)
        try:
            yield
        finally:
            self.config.LOG = False
            self.config.RUN_DIR = old_dir

    @classmethod
    def reset_config(cls):
        """
        Reset configuration to default
        """
        cls._config = DefaultConfig()

        return cls

    def __repr__(self):
        return f"<Model: {self.estimator_name}>"<|MERGE_RESOLUTION|>--- conflicted
+++ resolved
@@ -1,10 +1,6 @@
 import pathlib
 import datetime
 from contextlib import contextmanager
-<<<<<<< HEAD
-from itertools import product
-=======
->>>>>>> 5d70f056
 from typing import Tuple, Optional, Sequence, Union, List
 
 import pandas as pd
@@ -12,16 +8,12 @@
 from sklearn.base import is_classifier, is_regressor
 from sklearn.pipeline import Pipeline
 from sklearn.exceptions import NotFittedError
-import joblib
 from sklearn.model_selection import check_cv
 
 from ml_tooling.config import DefaultConfig, ConfigGetter
 from ml_tooling.data.base_data import Dataset
-<<<<<<< HEAD
 from ml_tooling.storage.base import Storage
-=======
 from ml_tooling.logging.log_estimator import Log
->>>>>>> 5d70f056
 from ml_tooling.logging.logger import create_logger
 from ml_tooling.result import Result, ResultGroup
 from ml_tooling.metrics import Metrics
@@ -148,11 +140,7 @@
         logger.info(f"Loaded {instance.estimator_name}")
         return instance
 
-<<<<<<< HEAD
     def save_estimator(self, storage: Storage) -> pathlib.Path:
-=======
-    def save_estimator(self, path: Union[str, pathlib.Path]) -> pathlib.Path:
->>>>>>> 5d70f056
         """
         Saves the estimator as a binary file.
 
