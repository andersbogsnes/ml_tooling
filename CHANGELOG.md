--- conflicted
+++ resolved
@@ -2,12 +2,9 @@
 - Fixed typehints in Dataset
 - Dataset.create_train_test now takes a boolean `stratify` parameter.
 - Added default local filestorage when using `save_estimator`
-<<<<<<< HEAD
 - The dataframe returned by `.make_prediction`now labels the columns in a more
 human friendly manner
-=======
 - Dataset now verifies that `load_training_data` and `load_prediction_data` do not return empty
->>>>>>> 8bdde82f
 
 # v0.10.2
 - Fixed type inferences from data to sql in _load_data
