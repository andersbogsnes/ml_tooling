--- conflicted
+++ resolved
@@ -1,6 +1,3 @@
-<<<<<<< HEAD
-- default_metric is in BaseClassModel is now the same as in .config
-=======
 v0.5.1
 - .train_model will now reset the result attribute to None, in order to 
 prevent users from mistakenly assuming the result is from the training 
@@ -8,7 +5,7 @@
 - Fixed bug when training model and then scoring model
 - Fixed bug where users could not save models if no result had been created, as would 
 happen if the user only called .train_model before saving.
->>>>>>> 8f4a9786
+- default_metric is in BaseClassModel is now the same as in .config
 
 v0.5.0
 - Added Binarize Transformer
