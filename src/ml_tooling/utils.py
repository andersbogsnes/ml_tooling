import pathlib
import warnings
from typing import Union

import numpy as np
import pandas as pd
from sklearn.model_selection import ParameterGrid
from sklearn.pipeline import Pipeline

DataType = Union[pd.DataFrame, np.ndarray]


class MLToolingError(Exception):
    """Error which occurs when using the library"""


class TransformerError(Exception):
    """Error which occurs during a transform"""


<<<<<<< HEAD
=======
def get_scoring_func(
    metric: str
) -> Callable[[BaseEstimator, DataType, DataType], Union[int, float]]:
    """
    Looks up a scikit-learn scoring function using scikit-learns built-in sklearn.metrics.get_scorer
    :param metric:
        string name of metric to use
    :return:
        callable score function
    """
    try:
        return get_scorer(metric)
    except ValueError:
        raise MLToolingError(f"Invalid metric {metric}")


>>>>>>> 4ed443ac
def get_git_hash() -> str:
    """
    Returns the git hash of HEAD

    Returns
    -------
    str
        git hash value of HEAD
    """
    try:
        from git import Repo, InvalidGitRepositoryError
    except ImportError:
        warnings.warn("Git is not installed on this system")
        return ""

    try:
        repo = Repo(search_parent_directories=True)
    except InvalidGitRepositoryError:
        return ""
    return repo.head.object.hexsha


def find_estimator_file(path: str) -> pathlib.Path:
    """
    Helper to find a estimator file in a given directory.
    If path is a directory - returns newest estimator that matches the git hash

    Parameters
    ----------
    path: str
        directory or path to estimator. If a directory is passed, will load the newest model found

    Returns
    -------
    pathlib.Path
        path to pickled estimator
    """
    path = pathlib.Path(path)

    if path.is_file():
        return path

<<<<<<< HEAD
    all_models = list(path.glob(f'*.pkl'))
=======
    git_hash = get_git_hash()
    all_models = list(path.glob(f"*_{git_hash}.pkl"))
>>>>>>> 4ed443ac

    if not all_models:
        raise MLToolingError(f"No models found - check your directory: {path}")

    newest_match = max(all_models, key=lambda x: x.stat().st_mtime)
    return newest_match


def _get_estimator_name(clf) -> str:
    """
    Returns estimator name based on class name. If passed classifier is a :class:
    `~sklearn.pipeline.Pipeline`, assume last step is the estimator and return that classes name

    Parameters
    ----------
    clf: BaseEstimator, Pipeline

    Returns
    -------
    str
        Name of estimator
    """
    if clf.__class__.__name__ == "Pipeline":
        return clf.steps[-1][1].__class__.__name__

    return clf.__class__.__name__


def listify(collection) -> list:
    """
    Takes a given collection and returns a list of the elements, handling strings correctly

    Parameters
    ----------
    collection: tuple, set, str
        Any type of collection or string

    Returns
    -------
    list
    """
    if isinstance(collection, str):
        collection = [collection]

    if isinstance(collection, (tuple, set)):
        collection = list(collection)

    return collection


def _create_param_grid(pipe: Pipeline, param_grid: dict) -> ParameterGrid:
    """
    Creates a parameter grid from a :class:`~sklearn.pipeline.Pipeline`

    Parameters
    ----------
    pipe: Pipeline
        Input pipeline
    param_grid: dict
        dict of parameters to search over

    Returns
    -------
    :class:`~sklearn.model_selection.ParameterGrid`
    """
    if not isinstance(pipe, Pipeline):
        return ParameterGrid(param_grid)

    step_name = pipe.steps[-1][0]

    step_dict = {
        f"{step_name}__{param}" if step_name not in param else param: value
        for param, value in param_grid.items()
    }

    return ParameterGrid(step_dict)


def _validate_estimator(estimator):
    """
    Ensures that estimator is a valid estimator - either a :class:`~sklearn.base.BaseEstimator`
    or a :class:`~sklearn.pipeline.Pipeline` with a :class:`~sklearn.base.BaseEstimator`
    as the final step

    Parameters
    ----------
    estimator: passed estimator to validate

    Returns
    -------
    :class:`~sklearn.base.BaseEstimator`

    Raises
    ------
    MLToolingError
        Raises on invalid input
    """
<<<<<<< HEAD
    if hasattr(estimator, '_estimator_type'):
        return estimator

    if isinstance(estimator, Pipeline):
        raise MLToolingError("You passed a Pipeline without an estimator as the last step")
=======
    if hasattr(model, "_estimator_type"):
        return model

    if isinstance(model, Pipeline):
        raise MLToolingError(
            "You passed a Pipeline without an estimator as the last step"
        )
>>>>>>> 4ed443ac

    raise MLToolingError(f"Expected a Pipeline or Estimator - got {type(estimator)}")<|MERGE_RESOLUTION|>--- conflicted
+++ resolved
@@ -17,26 +17,6 @@
 class TransformerError(Exception):
     """Error which occurs during a transform"""
 
-
-<<<<<<< HEAD
-=======
-def get_scoring_func(
-    metric: str
-) -> Callable[[BaseEstimator, DataType, DataType], Union[int, float]]:
-    """
-    Looks up a scikit-learn scoring function using scikit-learns built-in sklearn.metrics.get_scorer
-    :param metric:
-        string name of metric to use
-    :return:
-        callable score function
-    """
-    try:
-        return get_scorer(metric)
-    except ValueError:
-        raise MLToolingError(f"Invalid metric {metric}")
-
-
->>>>>>> 4ed443ac
 def get_git_hash() -> str:
     """
     Returns the git hash of HEAD
@@ -79,12 +59,7 @@
     if path.is_file():
         return path
 
-<<<<<<< HEAD
     all_models = list(path.glob(f'*.pkl'))
-=======
-    git_hash = get_git_hash()
-    all_models = list(path.glob(f"*_{git_hash}.pkl"))
->>>>>>> 4ed443ac
 
     if not all_models:
         raise MLToolingError(f"No models found - check your directory: {path}")
@@ -182,13 +157,7 @@
     MLToolingError
         Raises on invalid input
     """
-<<<<<<< HEAD
-    if hasattr(estimator, '_estimator_type'):
-        return estimator
 
-    if isinstance(estimator, Pipeline):
-        raise MLToolingError("You passed a Pipeline without an estimator as the last step")
-=======
     if hasattr(model, "_estimator_type"):
         return model
 
@@ -196,6 +165,5 @@
         raise MLToolingError(
             "You passed a Pipeline without an estimator as the last step"
         )
->>>>>>> 4ed443ac
 
     raise MLToolingError(f"Expected a Pipeline or Estimator - got {type(estimator)}")