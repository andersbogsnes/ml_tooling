# v0.9.2
- Bug fix for logging when feature unions (DFFeatureUnion) had tuples
- Bug fix for calculating feature importance when passing large amounts of data
- Bug fix when using default metric in `test_estimators`
- Bug fix when gridsearching, only applying last change
- Add nicer error message when passing incorrect dtypes to FillNA
<<<<<<< HEAD
- Storage .save method now only takes filename as parameter
- Handles storage loading of paths outputted from the Storage .get_list method

=======
- Handles case when Dataset does not have a `y` value
>>>>>>> fe56550c

# v0.9.1
- Hot fix python version to 3.7

# v0.9.0
- Breaking change - Model methods load_estimator and save_estimator now takes a Storage class that defines how and where to store estimators.
- Added the ability to declare that a saved model should be a production estimator.
- Added corresponding `.load_production_estimator` to `Model`

# v0.8.1
- Removed gitpython as a dependency

# v0.8.0
- Replaced custom feature permutation importance with sklearns implementation from v0.22
- Breaking change - Dataset is now a separate object that has to be instantiated outside Modeldata
- Breaking change - ModelData is now renamed to Model
- Added new properties `is_estimator` and `is_regressor` which checks what type of estimator is used

# v0.7.1
- Joblib is now a dependency, instead of being vendored with scikit-learn
- Updated requirements
# v0.7.0
- Breaking change - BaseClassModel renamed to ModelData.
- Breaking change - model renamed to estimator
- Added Precision-Recall Curve
- Added option to give custom file name to .save_estimator()
- Instantiating with estimator is now optional - set estimator later using .init_estimator
- We have a logo! Added ML Tooling logo to docs

# v0.6.2
## Bugfixes
- Now issues a warning when git is not installed.

# v0.6.1

## Bugfixes
- Data for a class is changed from instance variable to class variable
- Grid search only copies data to workers once and reuses them across grid and folds.
- The Data Class now takes a random seed which it will receive from the BaseClass
- Disabled mem-maping in feature importance
- Added license file to package
- Updated requirements

# v0.6.0

## Features
- Feature importances changed to use permutation instead of built-in for better estimates.

## Bugfixes
- .train_estimator will now reset the result attribute to None, in order to
prevent users from mistakenly assuming the result is from the training
- Fixed bug in lift_score when using dataframes
- Fixed bug when training model and then scoring model
- Fixed bug where users could not save models if no result had been created, as would
happen if the user only called .train_estimator before saving.
- Default_metric is now the same metric as the one specified for the model in .config
- Each class inheriting from ModelData has an individual config
- Changed get_scorer_func to wrap sklearn's get_scorer
- Fixed bug when gridsearching twice

# v0.5.0
- Added Binarize Transformer
- Added ability to use keywords in FuncTransformer
- .predict now returns a dataframe indexed on input
- Updated dependencies

# v0.4.0
- Added gridsearch method to BaseClass. Gridsearch your model
and return a list of results for inspection
- Added ResultGroup - any method that returns a list of results now
returns a ResultGroup instead.
- Added logging
- Added ability to record runs as yaml

# v0.3.2
- Another bugfix release

# v0.3.1
- Fixed bug that prevented DFRowFunc from pickling properly

# v0.3.0
- Added DFRowFunc Transformer
- Updated FillNA to handle categorical values
- Allow user to choose whether score_model uses cv or not

# v0.2.3
- Plot_feature_importance now takes a top_n and bottom_n argument

# v0.2.2
- Fix for error in setup wheels

# v0.1.3
- Implemented new FillNA Transformer

# v0.1.2
- Refactored to use flat structure

# v0.1.1
- Renamed project to ml_tooling

# v0.1.0
- Initial release<|MERGE_RESOLUTION|>--- conflicted
+++ resolved
@@ -4,13 +4,9 @@
 - Bug fix when using default metric in `test_estimators`
 - Bug fix when gridsearching, only applying last change
 - Add nicer error message when passing incorrect dtypes to FillNA
-<<<<<<< HEAD
 - Storage .save method now only takes filename as parameter
 - Handles storage loading of paths outputted from the Storage .get_list method
-
-=======
 - Handles case when Dataset does not have a `y` value
->>>>>>> fe56550c
 
 # v0.9.1
 - Hot fix python version to 3.7
