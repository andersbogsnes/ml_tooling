--- conflicted
+++ resolved
@@ -13,16 +13,9 @@
     "scikit-learn",
     "matplotlib",
     "pyyaml",
-<<<<<<< HEAD
-    "gitpython",
-    "joblib",
-    "sqlalchemy",
-    "pyarrow",
-=======
     "joblib",
     "sqlalchemy",
     "attrs",
->>>>>>> 539352d4
 ]
 KEYWORDS = ["ml", "framework", "tooling"]
 PROJECT_URLS = {
@@ -31,15 +24,6 @@
     "Source Code": "https://github.com/andersbogsnes/ml_tooling",
 }
 CLASSIFIERS = [
-<<<<<<< HEAD
-    "Programming Language:: Python:: 3.6",
-    "Programming Language:: Python:: 3.7",
-    "Programming Language :: Python :: Implementation :: CPython",
-    "Intended Audience :: Developers",
-    "Development Status:: 3 - Alpha",
-    "License:: OSI Approved:: MIT License",
-    "Operating System:: OS Independent",
-=======
     "Programming Language :: Python :: 3.6",
     "Programming Language :: Python :: 3.7",
     "Programming Language :: Python :: Implementation :: CPython",
@@ -47,20 +31,15 @@
     "Development Status :: 3 - Alpha",
     "License :: OSI Approved :: MIT License",
     "Operating System :: OS Independent",
->>>>>>> 539352d4
 ]
 
 META_PATH = os.path.join("src", NAME, "__init__.py")
 
-<<<<<<< HEAD
-EXTRAS_REQUIRE = {"docs": ["sphinx"], "tests": ["coverage", "pytest"]}
-=======
 EXTRAS_REQUIRE = {
     "docs": ["sphinx"],
     "tests": ["coverage", "pytest"],
     "artifactory": ["dohq-artifactory"],
 }
->>>>>>> 539352d4
 EXTRAS_REQUIRE["dev"] = (
     EXTRAS_REQUIRE["tests"] + EXTRAS_REQUIRE["docs"] + ["pre-commit", "tox"]
 )
