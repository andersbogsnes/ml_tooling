--- conflicted
+++ resolved
@@ -11,15 +11,10 @@
 from sklearn.externals import joblib
 from sklearn.model_selection import cross_val_score
 
-<<<<<<< HEAD
-from .logging import create_logger, log_model
-from .utils import _validate_model
-from .config import DefaultConfig
-=======
 from ml_tooling.logging import create_logger, log_model
 from ml_tooling.utils import _validate_model
 from .config import DefaultConfig, ConfigGetter
->>>>>>> 9bc5d1d8
+
 from .result import RegressionVisualize, ClassificationVisualize
 from .result import Result, CVResult, ResultGroup
 from .utils import (
