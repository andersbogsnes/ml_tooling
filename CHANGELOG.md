# v0.12.0
- Permutation importance and Feature importance are now two different plotting methods.
- `Model.test_estimators` now takes a `feature_pipeline` argument
- Fixed a bug where `FillNA` did not create a `_is_na` column if the column didn't have a missing value
- Implemented Bayesian Search for hyperparameter optimization
- Added a `read_file` convenience method to `FileDataset` to read
- Fixed a bug where `copy_to` failed between two instances of Sqlite based SQLDatasets
- Fixed a bug where `ClassificationVisualize.confusion_matrix` would fail on multi-class problems due to wrong defaults
<<<<<<< HEAD
- Added __repr__ to demodataset
=======
- Lift curve now can plot multi-class
- Precision-Recall curve can now plot multi-class
- ROC AUC curve can now plot multi-class
>>>>>>> 64c7dd9d

# v0.11.0
- Added `load_demo_dataset` function
- If the dataset has no train set `score_estimator` will now run `create_train_test` with default configurations
- `Model.make_prediction` now takes a threshold argument when making a binary classification
- All ML-tooling logging messages now go to stdout instead of stderr
- Can pass a feature pipeline to `Model` which will then automatically generate a
 combined feature_pipeline + estimator Pipeline
- Can pass a feature pipeline to `Dataset.plot` methods, to apply preprocessing
before visualization
- New config implementation. If you need to reset the configuration, you should use `Model.config.reset_config()`


# v0.10.3
- Fixed typehints in Dataset
- Dataset.create_train_test now takes a boolean `stratify` parameter.
- Added default local filestorage when using `save_estimator`
- The dataframe returned by `.make_prediction`now labels the columns in a more
human friendly manner
- Dataset now verifies that `load_training_data` and `load_prediction_data` do not return empty
- Added a missing data visualization to `Dataset.plot`
- FillNA now accepts a `is_nan`flag which adds a flag indicating that a value was missing
- `Model.make_prediction` now accepts a `use_cache`flag to score everything in cached `.x`
- Added a new Transformer:  `RareFeatureEncoder`

# v0.10.2
- Fixed type inferences from data to sql in _load_data
- Added idx arg to load_prediction_data abstract method in SQLDataset
- Added caching of loaded data in SQLDataset

# v0.10.1
- Added `.copy_to` functionality to SQLDataset and FileDataset,
allowing copying between datasets

# v0.10.0
- Bug fix for calculating feature importance when passing large amounts of data
- Bug fix when using default metric in `test_estimators`
- Bug fix when gridsearching, only applying last change
- Add nicer error message when passing incorrect dtypes to FillNA
- Storage .save method now only takes filename as parameter
- Handles storage loading of paths outputted from the Storage .get_list method
- Handles case when Dataset does not have a `y` value
- Added `plot_learning_curve` and corresponding `result.plot.learning_curve`
- Added `plot_validation_curve` and corresponding `result.plot.validation_curve`
- Replaced `permutation_importance` with scikit-learn's implementation
- Added `target_correlation` plots to Dataset.plot


# v0.9.2
  - Bug fix for logging when feature unions (DFFeatureUnion) had tuples

# v0.9.1
- Hot fix python version to 3.7

# v0.9.0
- Breaking change - Model methods load_estimator and save_estimator now takes a Storage class that defines how and where to store estimators.
- Added the ability to declare that a saved model should be a production estimator.
- Added corresponding `.load_production_estimator` to `Model`

# v0.8.1
- Removed gitpython as a dependency

# v0.8.0
- Replaced custom feature permutation importance with sklearns implementation from v0.22
- Breaking change - Dataset is now a separate object that has to be instantiated outside Modeldata
- Breaking change - ModelData is now renamed to Model
- Added new properties `is_estimator` and `is_regressor` which checks what type of estimator is used

# v0.7.1
- Joblib is now a dependency, instead of being vendored with scikit-learn
- Updated requirements
# v0.7.0
- Breaking change - BaseClassModel renamed to ModelData.
- Breaking change - model renamed to estimator
- Added Precision-Recall Curve
- Added option to give custom file name to .save_estimator()
- Instantiating with estimator is now optional - set estimator later using .init_estimator
- We have a logo! Added ML Tooling logo to docs

# v0.6.2
## Bugfixes
- Now issues a warning when git is not installed.

# v0.6.1

## Bugfixes
- Data for a class is changed from instance variable to class variable
- Grid search only copies data to workers once and reuses them across grid and folds.
- The Data Class now takes a random seed which it will receive from the BaseClass
- Disabled mem-maping in feature importance
- Added license file to package
- Updated requirements

# v0.6.0

## Features
- Feature importances changed to use permutation instead of built-in for better estimates.

## Bugfixes
- .train_estimator will now reset the result attribute to None, in order to
prevent users from mistakenly assuming the result is from the training
- Fixed bug in lift_score when using dataframes
- Fixed bug when training model and then scoring model
- Fixed bug where users could not save models if no result had been created, as would
happen if the user only called .train_estimator before saving.
- Default_metric is now the same metric as the one specified for the model in .config
- Each class inheriting from ModelData has an individual config
- Changed get_scorer_func to wrap sklearn's get_scorer
- Fixed bug when gridsearching twice

# v0.5.0
- Added Binarize Transformer
- Added ability to use keywords in FuncTransformer
- .predict now returns a dataframe indexed on input
- Updated dependencies

# v0.4.0
- Added gridsearch method to BaseClass. Gridsearch your model
and return a list of results for inspection
- Added ResultGroup - any method that returns a list of results now
returns a ResultGroup instead.
- Added logging
- Added ability to record runs as yaml

# v0.3.2
- Another bugfix release

# v0.3.1
- Fixed bug that prevented DFRowFunc from pickling properly

# v0.3.0
- Added DFRowFunc Transformer
- Updated FillNA to handle categorical values
- Allow user to choose whether score_model uses cv or not

# v0.2.3
- Plot_feature_importance now takes a top_n and bottom_n argument

# v0.2.2
- Fix for error in setup wheels

# v0.1.3
- Implemented new FillNA Transformer

# v0.1.2
- Refactored to use flat structure

# v0.1.1
- Renamed project to ml_tooling

# v0.1.0
- Initial release<|MERGE_RESOLUTION|>--- conflicted
+++ resolved
@@ -6,13 +6,10 @@
 - Added a `read_file` convenience method to `FileDataset` to read
 - Fixed a bug where `copy_to` failed between two instances of Sqlite based SQLDatasets
 - Fixed a bug where `ClassificationVisualize.confusion_matrix` would fail on multi-class problems due to wrong defaults
-<<<<<<< HEAD
 - Added __repr__ to demodataset
-=======
 - Lift curve now can plot multi-class
 - Precision-Recall curve can now plot multi-class
 - ROC AUC curve can now plot multi-class
->>>>>>> 64c7dd9d
 
 # v0.11.0
 - Added `load_demo_dataset` function
