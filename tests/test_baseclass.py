import pathlib
from unittest.mock import MagicMock, patch

import numpy as np
import pandas as pd
import pytest
import yaml
from sklearn.dummy import DummyClassifier
from sklearn.ensemble import RandomForestClassifier
from sklearn.linear_model import LinearRegression, LogisticRegression
from sklearn.pipeline import Pipeline
<<<<<<< HEAD
from ml_tooling.storage import FileStorage
from ml_tooling.result import CVResult, Result
from ml_tooling.transformers import DFStandardScaler
=======

from ml_tooling import Model
from ml_tooling.data import Dataset
from ml_tooling.logging import Log
from ml_tooling.metrics import Metrics, Metric
from ml_tooling.result import Result
from ml_tooling.search.gridsearch import prepare_gridsearch_estimators
from ml_tooling.transformers import DFStandardScaler, DFFeatureUnion
>>>>>>> 5d70f056
from ml_tooling.utils import MLToolingError


class TestBaseClass:
    def test_is_properties_works(
        self, classifier: Model, regression: Model, pipeline_linear: Pipeline
    ):
        assert classifier.is_regressor is False
        assert classifier.is_classifier is True
        assert regression.is_regressor is True
        assert regression.is_classifier is False
        assert classifier.is_pipeline is False
        assert regression.is_pipeline is False

        pipeline = Model(pipeline_linear)
        assert pipeline.is_pipeline is True

    def test_can_use_default_metric(self, test_dataset: Dataset):
        model = Model(LogisticRegression())
        result = model.score_estimator(test_dataset)

        assert result.metrics.name == "accuracy"

    def test_can_use_specified_metric(self, test_dataset: Dataset):
        model = Model(LogisticRegression())
        result = model.score_estimator(test_dataset, metrics="roc_auc")

        assert result.metrics.name == "roc_auc"

    def test_can_use_multiple_metrics(self, test_dataset: Dataset):
        model = Model(LogisticRegression())
        result = model.score_estimator(test_dataset, metrics=["accuracy", "roc_auc"])

        assert len(result.metrics) == 2
        assert "accuracy" in result.metrics
        assert "roc_auc" in result.metrics

    def test_instantiate_model_with_non_estimator_pipeline_fails(self):
        example_pipe = Pipeline([("scale", DFStandardScaler)])
        with pytest.raises(
            MLToolingError,
            match="You passed a Pipeline without an estimator as the last step",
        ):
            Model(example_pipe)

    def test_instantiate_model_with_other_object_fails(self):
        with pytest.raises(
            MLToolingError,
            match=f"Expected a Pipeline or Estimator - got <class 'dict'>",
        ):
            Model({})

    def test_make_prediction_errors_when_model_is_not_fitted(
        self, test_dataset: Dataset
    ):
        with pytest.raises(MLToolingError, match="You haven't fitted the estimator"):
            model = Model(LinearRegression())
            model.make_prediction(test_dataset, 5)

    def test_make_prediction_errors_if_asked_for_proba_without_predict_proba_method(
        self, test_dataset: Dataset
    ):
        with pytest.raises(
            MLToolingError, match="LinearRegression does not have a `predict_proba`"
        ):
            model = Model(LinearRegression())
            model.train_estimator(test_dataset)
            model.make_prediction(test_dataset, 5, proba=True)

    @pytest.mark.parametrize("use_index, expected_index", [(False, 0), (True, 5)])
    def test_make_prediction_returns_prediction_if_proba_is_false(
        self,
        classifier: Model,
        use_index: bool,
        expected_index: int,
        test_dataset: Dataset,
    ):
        results = classifier.make_prediction(
            test_dataset, 5, proba=False, use_index=use_index
        )
        assert isinstance(results, pd.DataFrame)
        assert 2 == results.ndim
        assert np.all((results == 1) | (results == 0))
        assert np.all(np.sum(results, axis=1) == 0)
        assert results.index == pd.RangeIndex(
            start=expected_index, stop=expected_index + 1, step=1
        )

    @pytest.mark.parametrize("use_index, expected_index", [(False, 0), (True, 5)])
    def test_make_prediction_returns_proba_if_proba_is_true(
        self,
        classifier: Model,
        use_index: bool,
        expected_index: int,
        test_dataset: Dataset,
    ):
        results = classifier.make_prediction(
            test_dataset, 5, proba=True, use_index=use_index
        )
        assert isinstance(results, pd.DataFrame)
        assert 2 == results.ndim
        assert np.all((results <= 1) & (results >= 0))
        assert np.all(np.sum(results, axis=1) == 1)
        assert results.index == pd.RangeIndex(
            start=expected_index, stop=expected_index + 1, step=1
        )

    def test_score_estimator_fails_if_no_train_test_data_available(self, base_dataset):
        model = Model(LinearRegression())

        with pytest.raises(MLToolingError, match="Must run create_train_test first!"):
            model.score_estimator(base_dataset())

    def test_default_metric_getter_works_as_expected_classifier(self):
        rf = Model(RandomForestClassifier(n_estimators=10))
        assert rf.config.CLASSIFIER_METRIC == "accuracy"
        assert rf.config.REGRESSION_METRIC == "r2"
        assert rf.default_metric == "accuracy"
        rf.default_metric = "fowlkes_mallows_score"
        assert rf.config.CLASSIFIER_METRIC == "fowlkes_mallows_score"
        assert rf.config.REGRESSION_METRIC == "r2"
        assert rf.default_metric == "fowlkes_mallows_score"
        rf.reset_config()

    def test_default_metric_getter_works_as_expected_regressor(self):
        linreg = Model(LinearRegression())
        assert linreg.config.CLASSIFIER_METRIC == "accuracy"
        assert linreg.config.REGRESSION_METRIC == "r2"
        assert linreg.default_metric == "r2"
        linreg.default_metric = "neg_mean_squared_error"
        assert linreg.config.CLASSIFIER_METRIC == "accuracy"
        assert linreg.config.REGRESSION_METRIC == "neg_mean_squared_error"
        assert linreg.default_metric == "neg_mean_squared_error"
        linreg.reset_config()

    def test_default_metric_works_as_expected_without_pipeline(self):
        rf = Model(RandomForestClassifier(n_estimators=10))
        linreg = Model(LinearRegression())
        assert "accuracy" == rf.default_metric
        assert "r2" == linreg.default_metric
        rf.config.CLASSIFIER_METRIC = "fowlkes_mallows_score"
        linreg.config.REGRESSION_METRIC = "neg_mean_squared_error"
        assert "fowlkes_mallows_score" == rf.default_metric
        assert "neg_mean_squared_error" == linreg.default_metric
        rf.reset_config()
        linreg.reset_config()

    def test_default_metric_works_as_expected_with_pipeline(
        self, pipeline_logistic: Pipeline, pipeline_linear: Pipeline
    ):
        logreg = Model(pipeline_logistic)
        linreg = Model(pipeline_linear)
        assert "accuracy" == logreg.default_metric
        assert "r2" == linreg.default_metric
        logreg.config.CLASSIFIER_METRIC = "fowlkes_mallows_score"
        linreg.config.REGRESSION_METRIC = "neg_mean_squared_error"
        assert "fowlkes_mallows_score" == logreg.default_metric
        assert "neg_mean_squared_error" == linreg.default_metric
        logreg.reset_config()
        linreg.reset_config()

    def test_train_model_sets_result_to_none(
        self, regression: Model, test_dataset: Dataset
    ):
        assert regression.result is not None
        regression.train_estimator(test_dataset)
        assert regression.result is None

    def test_train_model_followed_by_score_model_returns_correctly(
        self, pipeline_logistic: Pipeline, test_dataset: Dataset
    ):
        model = Model(pipeline_logistic)
        model.train_estimator(test_dataset)
        model.score_estimator(test_dataset)

        assert isinstance(model.result, Result)

    def test_model_selection_works_as_expected(self, test_dataset: Dataset):
        models = [
            LogisticRegression(solver="liblinear"),
            RandomForestClassifier(n_estimators=10),
        ]
        best_model, results = Model.test_estimators(test_dataset, models)
        assert models[1] is best_model.estimator
        assert 2 == len(results)
        assert results[0].metrics[0].score >= results[1].metrics[0].score
        for result in results:
            assert isinstance(result, Result)

    def test_model_selection_with_nonstandard_metric_works_as_expected(
        self, test_dataset: Dataset
    ):
        estimators = [
            LogisticRegression(solver="liblinear"),
            RandomForestClassifier(n_estimators=10),
        ]
        best_estimator, results = Model.test_estimators(
            test_dataset, estimators, metrics="roc_auc"
        )
        for result in results:
            assert "roc_auc" in result.metrics

    def test_model_selection_with_pipeline_works_as_expected(
        self,
        pipeline_logistic: Pipeline,
        pipeline_dummy_classifier: Pipeline,
        test_dataset: Dataset,
    ):
        estimators = [pipeline_logistic, pipeline_dummy_classifier]
        best_estimator, results = Model.test_estimators(test_dataset, estimators)

        for result in results:
            assert (
                result.model.estimator_name
                == result.model.estimator.steps[-1][1].__class__.__name__
            )

        assert best_estimator.estimator == estimators[0]

    def test_regression_model_can_be_saved(
        self, classifier: Model, tmp_path: pathlib.Path, test_dataset: Dataset
    ):
        classifier.score_estimator(test_dataset)
        load_storage = FileStorage(tmp_path)

        with FileStorage(tmp_path) as storage:
            saved_model_path = classifier.save_estimator(storage)

            assert saved_model_path.exists()

<<<<<<< HEAD
            loaded_model = base.load_estimator(load_storage, saved_model_path)
            assert (
                loaded_model.estimator.get_params() == classifier.estimator.get_params()
            )
=======
        loaded_model = Model.load_estimator(str(expected_path))
        assert loaded_model.estimator.get_params() == classifier.estimator.get_params()
>>>>>>> 5d70f056

    def test_save_model_saves_pipeline_correctly(
        self, pipeline_logistic: Pipeline, tmp_path: pathlib.Path, test_dataset: Dataset
    ):
<<<<<<< HEAD
        model = base(pipeline_logistic)
=======

        save_dir = tmp_path / "test_model_1.pkl"
        model = Model(pipeline_logistic)
>>>>>>> 5d70f056
        model.train_estimator(test_dataset)
        saved_model_path = model.save_estimator(FileStorage(tmp_path))
        assert saved_model_path.exists()

    @patch("ml_tooling.logging.log_estimator.get_git_hash")
    def test_save_model_saves_logging_dir_correctly(
        self, mock_hash: MagicMock, classifier: Model, tmp_path: pathlib.Path
    ):
        mock_hash.return_value = "1234"

        save_dir = tmp_path / "estimator"
<<<<<<< HEAD
        with classifier.log(save_dir):
            expected_file = classifier.save_estimator(FileStorage(save_dir))
=======
        expected_file = save_dir / "test_model3.pkl"
        with classifier.log(str(save_dir)):
            classifier.save_estimator(expected_file)
>>>>>>> 5d70f056

        assert expected_file.exists()
        assert (
            "LogisticRegression" in [str(file) for file in save_dir.rglob("*.yaml")][0]
        )
        mock_hash.assert_called_once()

<<<<<<< HEAD
=======
    def test_save_model_errors_if_path_is_dir(
        self, classifier: Model, tmp_path: pathlib.Path
    ):
        with pytest.raises(MLToolingError, match=f"Passed directory {tmp_path}"):
            classifier.save_estimator(tmp_path)

>>>>>>> 5d70f056
    def test_gridsearch_model_returns_as_expected(
        self, pipeline_logistic: Pipeline, test_dataset: Dataset
    ):
        model = Model(pipeline_logistic)
        model, results = model.gridsearch(
            test_dataset, param_grid={"clf__penalty": ["l1", "l2"]}
        )
        assert isinstance(model.estimator, Pipeline)
        assert 2 == len(results)

        for result in results:
            assert isinstance(result, Result)

    def test_gridsearch_model_does_not_fail_when_run_twice(
        self, pipeline_logistic: Pipeline, test_dataset: Dataset
    ):
        model = Model(pipeline_logistic)
        best_model, results = model.gridsearch(
            test_dataset, param_grid={"clf__penalty": ["l1", "l2"]}
        )
        assert isinstance(best_model.estimator, Pipeline)
        assert 2 == len(results)

        for result in results:
            assert isinstance(result, Result)

        best_model, results = model.gridsearch(
            test_dataset, param_grid={"clf__penalty": ["l1", "l2"]}
        )
        assert isinstance(best_model.estimator, Pipeline)
        assert 2 == len(results)

        for result in results:
            assert isinstance(result, Result)

    def test_fit_gridpoint_returns_new_estimator(self, test_dataset: Dataset):
        estimators = prepare_gridsearch_estimators(
            LogisticRegression(), params={"penalty": ["l2", "l1"]}
        )

        for estimator, penalty in zip(estimators, ["l2", "l1"]):

            assert estimator.get_params()["penalty"] == penalty
            assert hasattr(estimator, "coef_") is False
            assert isinstance(estimator, LogisticRegression)

    def test_log_context_manager_works_as_expected(self, regression: Model):
        assert regression.config.LOG is False
        assert "runs" == regression.config.RUN_DIR.name
        with regression.log("test"):
            assert regression.config.LOG is True
            assert "test" == regression.config.RUN_DIR.name
            assert "runs" == regression.config.RUN_DIR.parent.name

        assert regression.config.LOG is False
        assert "runs" == regression.config.RUN_DIR.name
        assert "test" not in regression.config.RUN_DIR.parts

    def test_log_context_manager_logs_when_scoring_model(
        self, tmp_path: pathlib.Path, test_dataset: Dataset
    ):
        model = Model(LinearRegression())

        runs = tmp_path / "runs"
        with model.log(str(runs)):
            result = model.score_estimator(test_dataset)

        for file in runs.rglob("LinearRegression_*"):
            with file.open() as f:
                log_result = yaml.safe_load(f)

            assert result.metrics.score == log_result["metrics"]["r2"]
            assert result.model.estimator_name == log_result["estimator_name"]

    def test_log_context_manager_logs_when_gridsearching(
        self, tmp_path: pathlib.Path, test_dataset: Dataset
    ):
        model = Model(LinearRegression())
        runs = tmp_path / "runs"
        with model.log(str(runs)):
            _, result = model.gridsearch(test_dataset, {"normalize": [True, False]})

        for file in runs.rglob("LinearRegression_*"):
            with file.open() as f:
                log_result = yaml.safe_load(f)

            model_results = [round(r.score, 4) for r in result]
            assert round(log_result["metrics"]["r2"], 4) in model_results
            assert result.estimator_name == log_result["estimator_name"]

    def test_test_models_logs_when_given_dir(
        self, tmp_path: pathlib.Path, test_dataset: Dataset
    ):
        test_models_log = tmp_path / "test_estimators"
        Model.test_estimators(
            test_dataset,
            [RandomForestClassifier(n_estimators=10), DummyClassifier()],
            log_dir=str(test_models_log),
        )

        for file in test_models_log.rglob("*.yaml"):
            with file.open() as f:
                result = yaml.safe_load(f)
                model_name = result["model_name"]
                assert model_name in {
                    "IrisData_RandomForestClassifier",
                    "IrisData_DummyClassifier",
                }

    def test_train_model_errors_correct_when_not_scored(
        self, pipeline_logistic: Pipeline, tmp_path: pathlib.Path, test_dataset: Dataset
    ):

        model = Model(pipeline_logistic)
        with pytest.raises(MLToolingError, match="You haven't scored the estimator"):
            with model.log(str(tmp_path)):
                model.train_estimator(test_dataset)
<<<<<<< HEAD
                model.save_estimator(FileStorage(tmp_path))
=======
                model.save_estimator(tmp_path / "test_model4.pkl")

    def test_dump_serializes_correctly_without_pipeline(self, regression: Model):
        serialized_model = regression.to_dict()
        expected = [
            {
                "module": "sklearn.linear_model.base",
                "classname": "LinearRegression",
                "params": {
                    "copy_X": True,
                    "fit_intercept": True,
                    "n_jobs": None,
                    "normalize": False,
                },
            }
        ]

        assert serialized_model == expected

    def test_dump_serializes_correctly_with_pipeline(self, pipeline_linear: Pipeline):
        serialized_model = Model(pipeline_linear).to_dict()
        expected = [
            {
                "name": "scale",
                "module": "sklearn.preprocessing.data",
                "classname": "StandardScaler",
                "params": {"copy": True, "with_mean": True, "with_std": True},
            },
            {
                "name": "clf",
                "module": "sklearn.linear_model.base",
                "classname": "LinearRegression",
                "params": {
                    "copy_X": True,
                    "fit_intercept": True,
                    "n_jobs": None,
                    "normalize": False,
                },
            },
        ]

        assert serialized_model == expected

    def test_to_dict_serializes_correctly_with_feature_union(
        self, feature_union_classifier: DFFeatureUnion
    ):
        model = Model(feature_union_classifier)
        result = model.to_dict()
        assert len(result) == 2
        union = result[0]
        assert union["name"] == "features"
        assert len(union["params"]) == 2
        pipe1 = union["params"][0]
        pipe2 = union["params"][1]

        assert pipe1[0]["name"] == "select"
        assert pipe1[0]["params"] == {
            "columns": ["sepal length (cm)", "sepal width (cm)"]
        }
        assert pipe1[1]["name"] == "scale"
        assert pipe1[1]["params"] == {"copy": True, "with_mean": True, "with_std": True}

        assert pipe2[0]["name"] == "select"
        assert pipe2[0]["params"] == {
            "columns": ["petal length (cm)", "petal width (cm)"]
        }
        assert pipe2[1]["name"] == "scale"
        assert pipe2[1]["params"] == {"copy": True, "with_mean": True, "with_std": True}

    def test_from_yaml_serializes_correctly_with_feature_union(
        self, feature_union_classifier: DFFeatureUnion, tmp_path: pathlib.Path
    ):

        model = Model(feature_union_classifier)
        result = model.to_dict()

        log = Log(
            name="test", metrics=Metrics.from_list(["accuracy"]), estimator=result
        )
        save_path = log.save_log(tmp_path)

        new_model = Model.from_yaml(save_path)

        assert len(new_model.estimator.steps[0][1].transformer_list) == 2
        new_steps = new_model.estimator.steps
        old_steps = model.estimator.steps

        assert new_steps[0][0] == old_steps[0][0]
        assert isinstance(new_steps[0][1], type(old_steps[0][1]))

        new_union = new_steps[0][1].transformer_list
        old_union = old_steps[0][1].transformer_list

        assert len(new_union) == len(old_union)

        for new_transform, old_transform in zip(new_union, old_union):
            assert new_transform.steps[0][0] == old_transform.steps[0][0]
            assert (
                new_transform.steps[0][1].get_params()
                == old_transform.steps[0][1].get_params()
            )

    def test_can_load_serialized_model_from_pipeline(
        self, pipeline_linear: Pipeline, tmp_path: pathlib.Path
    ):
        model = Model(pipeline_linear)
        log = Log(
            name="test",
            estimator=model.to_dict(),
            metrics=Metrics([Metric("accuracy", score=1.0)]),
        )
        save_file = log.save_log(tmp_path)
        model2 = Model.from_yaml(save_file)

        for model1, model2 in zip(model.estimator.steps, model2.estimator.steps):
            assert model1[0] == model2[0]
            assert model1[1].get_params() == model2[1].get_params()

    def test_can_load_serialized_model_from_estimator(
        self, classifier: Model, tmp_path: pathlib.Path
    ):
        log = Log(
            name="test",
            estimator=classifier.to_dict(),
            metrics=Metrics([Metric("accuracy", score=1.0)]),
        )
        save_file = log.save_log(tmp_path)
        model2 = Model.from_yaml(save_file)
        assert model2.estimator.get_params() == classifier.estimator.get_params()

    def test_gridsearch_uses_default_metric(
        self, classifier: Model, test_dataset: Dataset
    ):
        model, results = classifier.gridsearch(
            test_dataset, param_grid={"penalty": ["l1", "l2"]}
        )

        assert len(results) == 2
        assert results[0].metrics.score >= results[1].metrics.score
        assert results[0].metrics.name == "accuracy"

        assert isinstance(model, Model)

    def test_gridsearch_can_take_multiple_metrics(
        self, classifier: Model, test_dataset: Dataset
    ):
        model, results = classifier.gridsearch(
            test_dataset,
            param_grid={"penalty": ["l1", "l2"]},
            metrics=["accuracy", "roc_auc"],
        )

        assert len(results) == 2
        assert results[0].metrics.score >= results[1].metrics.score

        for result in results:
            assert len(result.metrics) == 2
            assert "accuracy" in result.metrics
            assert "roc_auc" in result.metrics
            assert result.metrics.name == "accuracy"
            assert result.metrics.score == result.metrics[0].score
>>>>>>> 5d70f056
<|MERGE_RESOLUTION|>--- conflicted
+++ resolved
@@ -9,12 +9,8 @@
 from sklearn.ensemble import RandomForestClassifier
 from sklearn.linear_model import LinearRegression, LogisticRegression
 from sklearn.pipeline import Pipeline
-<<<<<<< HEAD
+
 from ml_tooling.storage import FileStorage
-from ml_tooling.result import CVResult, Result
-from ml_tooling.transformers import DFStandardScaler
-=======
-
 from ml_tooling import Model
 from ml_tooling.data import Dataset
 from ml_tooling.logging import Log
@@ -22,7 +18,6 @@
 from ml_tooling.result import Result
 from ml_tooling.search.gridsearch import prepare_gridsearch_estimators
 from ml_tooling.transformers import DFStandardScaler, DFFeatureUnion
->>>>>>> 5d70f056
 from ml_tooling.utils import MLToolingError
 
 
@@ -253,26 +248,15 @@
 
             assert saved_model_path.exists()
 
-<<<<<<< HEAD
-            loaded_model = base.load_estimator(load_storage, saved_model_path)
+            loaded_model = classifier.load_estimator(load_storage, saved_model_path)
             assert (
                 loaded_model.estimator.get_params() == classifier.estimator.get_params()
             )
-=======
-        loaded_model = Model.load_estimator(str(expected_path))
-        assert loaded_model.estimator.get_params() == classifier.estimator.get_params()
->>>>>>> 5d70f056
 
     def test_save_model_saves_pipeline_correctly(
         self, pipeline_logistic: Pipeline, tmp_path: pathlib.Path, test_dataset: Dataset
     ):
-<<<<<<< HEAD
-        model = base(pipeline_logistic)
-=======
-
-        save_dir = tmp_path / "test_model_1.pkl"
         model = Model(pipeline_logistic)
->>>>>>> 5d70f056
         model.train_estimator(test_dataset)
         saved_model_path = model.save_estimator(FileStorage(tmp_path))
         assert saved_model_path.exists()
@@ -284,14 +268,8 @@
         mock_hash.return_value = "1234"
 
         save_dir = tmp_path / "estimator"
-<<<<<<< HEAD
         with classifier.log(save_dir):
             expected_file = classifier.save_estimator(FileStorage(save_dir))
-=======
-        expected_file = save_dir / "test_model3.pkl"
-        with classifier.log(str(save_dir)):
-            classifier.save_estimator(expected_file)
->>>>>>> 5d70f056
 
         assert expected_file.exists()
         assert (
@@ -299,15 +277,6 @@
         )
         mock_hash.assert_called_once()
 
-<<<<<<< HEAD
-=======
-    def test_save_model_errors_if_path_is_dir(
-        self, classifier: Model, tmp_path: pathlib.Path
-    ):
-        with pytest.raises(MLToolingError, match=f"Passed directory {tmp_path}"):
-            classifier.save_estimator(tmp_path)
-
->>>>>>> 5d70f056
     def test_gridsearch_model_returns_as_expected(
         self, pipeline_logistic: Pipeline, test_dataset: Dataset
     ):
@@ -425,10 +394,7 @@
         with pytest.raises(MLToolingError, match="You haven't scored the estimator"):
             with model.log(str(tmp_path)):
                 model.train_estimator(test_dataset)
-<<<<<<< HEAD
                 model.save_estimator(FileStorage(tmp_path))
-=======
-                model.save_estimator(tmp_path / "test_model4.pkl")
 
     def test_dump_serializes_correctly_without_pipeline(self, regression: Model):
         serialized_model = regression.to_dict()
@@ -588,5 +554,4 @@
             assert "accuracy" in result.metrics
             assert "roc_auc" in result.metrics
             assert result.metrics.name == "accuracy"
-            assert result.metrics.score == result.metrics[0].score
->>>>>>> 5d70f056
+            assert result.metrics.score == result.metrics[0].score