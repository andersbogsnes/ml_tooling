v0.5.1
<<<<<<< HEAD
- .train_model will now reset the result attribute to None, in order to 
prevent users from mistakenly assuming the result is from the training 
=======
- Fixed bug in lift_score when using dataframes
>>>>>>> cee7cf4f

v0.5.0
- Added Binarize Transformer
- Added ability to use keywords in FuncTransformer
- .predict now returns a dataframe indexed on input
- Updated dependencies

v0.4.0
- Added gridsearch method to BaseClass. Gridsearch your model 
and return a list of results for inspection
- Added ResultGroup - any method that returns a list of results now 
returns a ResultGroup instead.
- Added logging
- Added ability to record runs as yaml

v0.3.2
- Another bugfix release

v0.3.1
- Fixed bug that prevented DFRowFunc from pickling properly

v0.3.0
- Added DFRowFunc Transformer
- Updated FillNA to handle categorical values
- Allow user to choose whether score_model uses cv or not

v0.2.3
- Plot_feature_importance now takes a top_n and bottom_n argument

v0.2.2
- Fix for error in setup wheels

v0.1.3
- Implemented new FillNA Transformer

v0.1.2
- Refactored to use flat structure

v0.1.1
- Renamed project to ml_tooling
    
v0.1.0
- Initial release

    <|MERGE_RESOLUTION|>--- conflicted
+++ resolved
@@ -1,10 +1,8 @@
 v0.5.1
-<<<<<<< HEAD
 - .train_model will now reset the result attribute to None, in order to 
 prevent users from mistakenly assuming the result is from the training 
-=======
 - Fixed bug in lift_score when using dataframes
->>>>>>> cee7cf4f
+
 
 v0.5.0
 - Added Binarize Transformer
