<<<<<<< HEAD
=======
# v0.9.0
- Breaking change - Model methods load_estimator and save_estimator now takes a Storage class that defines how and where to store estimators.
- Added the ability to declare that a saved model should be a production estimator.
- Added corresponding `.load_production_estimator` to `Model`

# v0.8.1
- Removed gitpython as a dependency

>>>>>>> 539352d4
# v0.8.0
- Replaced custom feature permutation importance with sklearns implementation from v0.22
- Breaking change - Dataset is now a separate object that has to be instantiated outside Modeldata
- Breaking change - ModelData is now renamed to Model
- Added new properties `is_estimator` and `is_regressor` which checks what type of estimator is used

# v0.7.1
- Joblib is now a dependency, instead of being vendored with scikit-learn
- Updated requirements
# v0.7.0
- Breaking change - BaseClassModel renamed to ModelData.
- Breaking change - model renamed to estimator
- Added Precision-Recall Curve
- Added option to give custom file name to .save_estimator()
- Instantiating with estimator is now optional - set estimator later using .init_estimator
- We have a logo! Added ML Tooling logo to docs

# v0.6.2
## Bugfixes
- Now issues a warning when git is not installed.

# v0.6.1

## Bugfixes
- Data for a class is changed from instance variable to class variable
- Grid search only copies data to workers once and reuses them across grid and folds.
- The Data Class now takes a random seed which it will receive from the BaseClass
- Disabled mem-maping in feature importance
- Added license file to package
- Updated requirements

# v0.6.0

## Features
- Feature importances changed to use permutation instead of built-in for better estimates.

## Bugfixes
- .train_estimator will now reset the result attribute to None, in order to
prevent users from mistakenly assuming the result is from the training
- Fixed bug in lift_score when using dataframes
- Fixed bug when training model and then scoring model
- Fixed bug where users could not save models if no result had been created, as would
happen if the user only called .train_estimator before saving.
- Default_metric is now the same metric as the one specified for the model in .config
- Each class inheriting from ModelData has an individual config
- Changed get_scorer_func to wrap sklearn's get_scorer
- Fixed bug when gridsearching twice

# v0.5.0
- Added Binarize Transformer
- Added ability to use keywords in FuncTransformer
- .predict now returns a dataframe indexed on input
- Updated dependencies

# v0.4.0
- Added gridsearch method to BaseClass. Gridsearch your model
and return a list of results for inspection
- Added ResultGroup - any method that returns a list of results now
returns a ResultGroup instead.
- Added logging
- Added ability to record runs as yaml

# v0.3.2
- Another bugfix release

# v0.3.1
- Fixed bug that prevented DFRowFunc from pickling properly

# v0.3.0
- Added DFRowFunc Transformer
- Updated FillNA to handle categorical values
- Allow user to choose whether score_model uses cv or not

# v0.2.3
- Plot_feature_importance now takes a top_n and bottom_n argument

# v0.2.2
- Fix for error in setup wheels

# v0.1.3
- Implemented new FillNA Transformer

# v0.1.2
- Refactored to use flat structure

# v0.1.1
- Renamed project to ml_tooling

# v0.1.0
- Initial release<|MERGE_RESOLUTION|>--- conflicted
+++ resolved
@@ -1,5 +1,3 @@
-<<<<<<< HEAD
-=======
 # v0.9.0
 - Breaking change - Model methods load_estimator and save_estimator now takes a Storage class that defines how and where to store estimators.
 - Added the ability to declare that a saved model should be a production estimator.
@@ -8,7 +6,6 @@
 # v0.8.1
 - Removed gitpython as a dependency
 
->>>>>>> 539352d4
 # v0.8.0
 - Replaced custom feature permutation importance with sklearns implementation from v0.22
 - Breaking change - Dataset is now a separate object that has to be instantiated outside Modeldata
