--- conflicted
+++ resolved
@@ -41,26 +41,16 @@
 
 [options.extras_require]
 test =
-<<<<<<< HEAD
-    pytest==5.0.0
     coverage==4.5.4
-=======
     pytest==5.1.0
-    coverage==4.5.3
->>>>>>> 224edc6a
 docs =
     sphinx==2.2.0
 
 dev =
-<<<<<<< HEAD
-    pytest==5.0.0
     coverage==4.5.4
-    pre-commit==1.17.0
-=======
     pytest==5.1.0
-    coverage==4.5.3
     pre-commit==1.18.2
->>>>>>> 224edc6a
+
 
 [flake8]
 max-line-length = 100
