--- conflicted
+++ resolved
@@ -347,22 +347,10 @@
 
 def test_DFStandardScaler_returns_correct_dataframe(numerical):
     numerical_scaled = numerical.copy()
-<<<<<<< HEAD
-    numerical_scaled['number_a'] = (numerical['number_a'] - 2.5) / 1.290994
-    numerical_scaled['number_b'] = (numerical['number_b'] - 6.5) / 1.290994
-=======
-    numerical_scaled['number_a'] = (numerical['number_a'] - 2.5) / 1.118033988749895
-    numerical_scaled['number_b'] = (numerical['number_b'] - 6.5) / 1.118033988749895
->>>>>>> c93b35da
 
     scaler = DFStandardScaler()
     result = scaler.fit_transform(numerical)
 
-<<<<<<< HEAD
-    assert isinstance(result, pd.DataFrame)
-    assert len(numerical) == len(result)
-    assert {'number_a', 'number_b'} == set(result.columns)
-=======
     pd.testing.assert_frame_equal(result, numerical_scaled)
 
 
@@ -381,5 +369,4 @@
                              )
     result = pipeline.fit_transform(numerical)
 
->>>>>>> c93b35da
     pd.testing.assert_frame_equal(result, numerical_scaled)