import numpy as np
import pandas as pd
import pytest
import yaml
from sklearn.dummy import DummyClassifier
from sklearn.ensemble import RandomForestClassifier
from sklearn.linear_model import LinearRegression, LogisticRegression
from sklearn.pipeline import Pipeline
from sklearn.preprocessing import StandardScaler

from ml_tooling import BaseClassModel
from ml_tooling.result import CVResult, Result
from ml_tooling.transformers import DFStandardScaler
from ml_tooling.utils import MLToolingError


class TestBaseClass:
    def test_instantiate_model_with_non_estimator_pipeline_fails(self, base):
        example_pipe = Pipeline([
            ('scale', DFStandardScaler)
        ])
        with pytest.raises(MLToolingError,
                           match="You passed a Pipeline without an estimator as the last step"):
            base(example_pipe)

    def test_instantiate_model_with_other_object_fails(self, base):
        with pytest.raises(MLToolingError,
                           match=f"Expected a Pipeline or Estimator - got <class 'dict'>"
                           ):
            base({})

    def test_make_prediction_errors_when_model_is_not_fitted(self, base):
        with pytest.raises(MLToolingError, match="You haven't fitted the model"):
            model = base(LinearRegression())
            model.make_prediction(5)

    def test_make_prediction_errors_if_asked_for_proba_without_predict_proba_method(self, base):
        with pytest.raises(MLToolingError,
                           match="LinearRegression does not have a `predict_proba`"):
            model = base(LinearRegression())
            model.train_model()
            model.make_prediction(5, proba=True)

    @pytest.mark.parametrize('use_index, expected_index', [
        (False, 0),
        (True, 5),
    ])
    def test_make_prediction_returns_prediction_if_proba_is_false(self, classifier, use_index,
                                                                  expected_index):
        results = classifier.make_prediction(5, proba=False, use_index=use_index)
        assert isinstance(results, pd.DataFrame)
        assert 2 == results.ndim
        assert np.all((results == 1) | (results == 0))
        assert np.all(np.sum(results, axis=1) == 0)
        assert results.index == pd.RangeIndex(start=expected_index, stop=expected_index + 1, step=1)

    @pytest.mark.parametrize('use_index, expected_index', [
        (False, 0),
        (True, 5),
    ])
    def test_make_prediction_returns_proba_if_proba_is_true(self, classifier, use_index,
                                                            expected_index):
        results = classifier.make_prediction(5, proba=True, use_index=use_index)
        assert isinstance(results, pd.DataFrame)
        assert 2 == results.ndim
        assert np.all((results <= 1) & (results >= 0))
        assert np.all(np.sum(results, axis=1) == 1)
        assert results.index == pd.RangeIndex(start=expected_index, stop=expected_index + 1, step=1)

    def test_train_model_saves_x_and_y_as_expected(self, regression):
        expected_x, expected_y = regression.get_training_data()
        regression.train_model()
        assert np.all(expected_x == regression.data.x)
        assert np.all(expected_y == regression.data.y)

<<<<<<< HEAD
    def test_default_metric_works_as_expected_without_pipeline(self, base):
        rf = base(RandomForestClassifier(n_estimators=10))
        linreg = base(LinearRegression())
        assert 'accuracy' == rf.default_metric
        assert 'r2' == linreg.default_metric
        rf.config.CLASSIFIER_METRIC = 'fowlkes_mallows_score'
        linreg.config.REGRESSION_METRIC = 'neg_mean_squared_error'
        assert 'fowlkes_mallows_score' == rf.default_metric
        assert 'neg_mean_squared_error' == linreg.default_metric
        base.reset_config()
        base.config.CROSS_VALIDATION = 2  # TODO Find a way to avoid setting values at end of test
        base.config.N_JOBS = 1  # TODO Find a way to avoid setting values at end of test

    def test_default_metric_works_as_expected_with_pipeline(self, base, pipeline_logistic,
                                                            pipeline_linear):
        logreg = base(pipeline_logistic)
        linreg = base(pipeline_linear)
        assert 'accuracy' == logreg.default_metric
        assert 'r2' == linreg.default_metric
        logreg.config.CLASSIFIER_METRIC = 'fowlkes_mallows_score'
        linreg.config.REGRESSION_METRIC = 'neg_mean_squared_error'
        assert 'fowlkes_mallows_score' == logreg.default_metric
        assert 'neg_mean_squared_error' == linreg.default_metric
        base.reset_config()
        base.config.CROSS_VALIDATION = 2  # TODO Find a way to avoid setting values at end of test
        base.config.N_JOBS = 1  # TODO Find a way to avoid setting values at end of test
=======
    def test_train_model_sets_result_to_none(self, regression):
        assert regression.result is not None
        regression.train_model()
        assert regression.result is None

    def test_train_model_followed_by_score_model_returns_correctly(self, base, pipeline_logistic):
        model = base(pipeline_logistic)
        model.train_model()
        model.score_model()

        assert isinstance(model.result, Result)
>>>>>>> 8f4a9786

    def test_model_selection_works_as_expected(self, base):
        models = [LogisticRegression(solver='liblinear'), RandomForestClassifier(n_estimators=10)]
        best_model, results = base.test_models(models)
        assert models[1] is best_model.model
        assert 2 == len(results)
        assert results[0].score >= results[1].score
        for result in results:
            assert isinstance(result, Result)

    def test_model_selection_with_nonstandard_metric_works_as_expected(self, base):
        models = [LogisticRegression(solver='liblinear'), RandomForestClassifier(n_estimators=10)]
        best_model, results = base.test_models(models, metric='roc_auc')
        for result in results:
            assert result.metric == 'roc_auc'

    def test_model_selection_with_pipeline_works_as_expected(self,
                                                             base,
                                                             pipeline_logistic,
                                                             pipeline_dummy_classifier):
        models = [pipeline_logistic, pipeline_dummy_classifier]
        best_model, results = base.test_models(models)

        for result in results:
            assert result.model_name == result.model.steps[-1][1].__class__.__name__

        assert best_model.model == models[0]

    def test_regression_model_can_be_saved(self, classifier, tmpdir, base, monkeypatch):
        def mockreturn():
            return '1234'

        monkeypatch.setattr('ml_tooling.baseclass.get_git_hash', mockreturn)
        path = tmpdir.mkdir('model')
        classifier.score_model()
        classifier.save_model(path)
        expected_path = path.join('IrisModel_LogisticRegression_1234.pkl')
        assert expected_path.check()

        loaded_model = base.load_model(str(expected_path))
        assert loaded_model.model.get_params() == classifier.model.get_params()

    def test_save_model_saves_correctly(self, classifier, tmpdir, monkeypatch):
        def mockreturn():
            return '1234'

        monkeypatch.setattr('ml_tooling.baseclass.get_git_hash', mockreturn)
        save_dir = tmpdir.mkdir('model')
        classifier.save_model(save_dir)
        expected_name = 'IrisModel_LogisticRegression_1234.pkl'
        assert save_dir.join(expected_name).check()

    def test_save_model_saves_pipeline_correctly(self, base, pipeline_logistic, monkeypatch,
                                                 tmpdir):
        def mockreturn():
            return '1234'

        monkeypatch.setattr('ml_tooling.baseclass.get_git_hash', mockreturn)
        save_dir = tmpdir.mkdir('model')
        model = base(pipeline_logistic)
        model.train_model()
        model.save_model(save_dir)
        expected_name = 'IrisModel_LogisticRegression_1234.pkl'
        assert save_dir.join(expected_name).check()

    def test_save_model_saves_logging_dir_correctly(self, classifier, tmpdir, monkeypatch):
        def mockreturn():
            return '1234'

        monkeypatch.setattr('ml_tooling.baseclass.get_git_hash', mockreturn)
        save_dir = tmpdir.mkdir('model')
        with classifier.log(save_dir):
            classifier.save_model(save_dir)

        expected_name = 'IrisModel_LogisticRegression_1234.pkl'
        assert save_dir.join(expected_name).check()
        assert 'LogisticRegression' in [str(file) for file in save_dir.visit('*.yaml')][0]

    def test_setup_model_raises_not_implemented_error(self, base):
        with pytest.raises(NotImplementedError):
            base.setup_model()

    def test_setup_model_works_when_implemented(self):
        class DummyModel(BaseClassModel):
            def get_prediction_data(self, idx):
                pass

            def get_training_data(self):
                pass

            @classmethod
            def setup_model(cls):
                pipeline = Pipeline([
                    ('scaler', StandardScaler()),
                    ('clf', LogisticRegression(solver='lbgfs'))
                ])
                return cls(pipeline)

        model = DummyModel.setup_model()
        assert model.model_name == 'LogisticRegression'
        assert hasattr(model, 'coef_') is False

    def test_gridsearch_model_returns_as_expected(self, base, pipeline_logistic):
        model = base(pipeline_logistic)
        model, results = model.gridsearch(param_grid={'penalty': ['l1', 'l2']})
        assert isinstance(model, Pipeline)
        assert 2 == len(results)

        for result in results:
            assert isinstance(result, CVResult)

    def test_log_context_manager_works_as_expected(self, regression):
        assert regression.config.LOG is False
        assert 'runs' == regression.config.RUN_DIR.name
        with regression.log('test'):
            assert regression.config.LOG is True
            assert 'test' == regression.config.RUN_DIR.name
            assert 'runs' == regression.config.RUN_DIR.parent.name

        assert regression.config.LOG is False
        assert 'runs' == regression.config.RUN_DIR.name
        assert 'test' not in regression.config.RUN_DIR.parts

    def test_log_context_manager_logs_when_scoring_model(self, tmpdir, base):
        model = base(LinearRegression())

        runs = tmpdir.mkdir('runs')
        with model.log(runs):
            result = model.score_model()

        for file in runs.visit('LinearRegression_*'):
            with open(file) as f:
                log_result = yaml.safe_load(f)

            assert result.score == log_result["metrics"]["r2"]
            assert result.model_name == log_result["model_name"]

    def test_log_context_manager_logs_when_gridsearching(self, tmpdir, base):
        model = base(LinearRegression())
        runs = tmpdir.mkdir('runs')
        with model.log(runs):
            _, result = model.gridsearch({"normalize": [True, False]})

        for file in runs.visit('LinearRegression_*'):
            with open(file) as f:
                log_result = yaml.safe_load(f)

            assert round(result.score, 2) == round(log_result["metrics"]["r2"], 2)
            assert result.model_name == log_result["model_name"]

    def test_test_models_logs_when_given_dir(self, tmpdir, base):
        test_models_log = tmpdir.mkdir('test_models')
        base.test_models([RandomForestClassifier(), DummyClassifier()], log_dir=test_models_log)

        for file in test_models_log.visit('*.yaml'):
            with open(file) as f:
                result = yaml.safe_load(f)
                model_name = result['model_name']
                assert model_name in {'RandomForestClassifier', 'DummyClassifier'}

    def test_train_model_errors_correct_when_not_scored(self,
                                                        base,
                                                        pipeline_logistic,
                                                        tmpdir):
        model = base(pipeline_logistic)
        with pytest.raises(MLToolingError, match="You haven't scored the model"):
            with model.log(tmpdir):
                model.train_model()
                model.save_model(tmpdir)<|MERGE_RESOLUTION|>--- conflicted
+++ resolved
@@ -73,7 +73,7 @@
         assert np.all(expected_x == regression.data.x)
         assert np.all(expected_y == regression.data.y)
 
-<<<<<<< HEAD
+
     def test_default_metric_works_as_expected_without_pipeline(self, base):
         rf = base(RandomForestClassifier(n_estimators=10))
         linreg = base(LinearRegression())
@@ -100,7 +100,7 @@
         base.reset_config()
         base.config.CROSS_VALIDATION = 2  # TODO Find a way to avoid setting values at end of test
         base.config.N_JOBS = 1  # TODO Find a way to avoid setting values at end of test
-=======
+
     def test_train_model_sets_result_to_none(self, regression):
         assert regression.result is not None
         regression.train_model()
@@ -112,7 +112,7 @@
         model.score_model()
 
         assert isinstance(model.result, Result)
->>>>>>> 8f4a9786
+
 
     def test_model_selection_works_as_expected(self, base):
         models = [LogisticRegression(solver='liblinear'), RandomForestClassifier(n_estimators=10)]
