lines.linewidth: 4
lines.solid_capstyle: butt

legend.fancybox: true

<<<<<<< HEAD
axes.prop_cycle: cycler('color',  ['00B9EA', '9AD6F5', '162943', '00788E','48ABB9', 'D1EBFB', '706F6F','878787', 'B2B2B2', 'DADADA', 'A22743', 'DF053D', 'FDD200']
=======
axes.prop_cycle: cycler('color',  ['00B9EA', '9AD6F5', '162943', '00788E',
                                  '48ABB9', 'D1EBFB', '706F6F','878787', 'B2B2B2',
                                  'DADADA', 'A22743', 'DF053D', 'FDD200']
>>>>>>> 247de9b2
)
axes.facecolor: white
axes.labelsize: large
axes.axisbelow: true
axes.edgecolor: white
axes.linewidth: 3.0
axes.titlesize: x-large
axes.grid: False

patch.edgecolor: f0f0f0
patch.linewidth: 0.5

svg.fonttype: path

grid.linestyle: -
grid.linewidth: 1.0
grid.color: cbcbcb


xtick.major.size: 0
xtick.minor.size: 0
ytick.major.size: 0
ytick.minor.size: 0

font.size:14.0

savefig.edgecolor: white
savefig.facecolor: white

figure.subplot.left: 0.08
figure.subplot.right: 0.95
figure.subplot.bottom: 0.07
figure.facecolor: white
figure.figsize: 15, 10<|MERGE_RESOLUTION|>--- conflicted
+++ resolved
@@ -3,14 +3,8 @@
 
 legend.fancybox: true
 
-<<<<<<< HEAD
 axes.prop_cycle: cycler('color',  ['00B9EA', '9AD6F5', '162943', '00788E','48ABB9', 'D1EBFB', '706F6F','878787', 'B2B2B2', 'DADADA', 'A22743', 'DF053D', 'FDD200']
-=======
-axes.prop_cycle: cycler('color',  ['00B9EA', '9AD6F5', '162943', '00788E',
-                                  '48ABB9', 'D1EBFB', '706F6F','878787', 'B2B2B2',
-                                  'DADADA', 'A22743', 'DF053D', 'FDD200']
->>>>>>> 247de9b2
-)
+
 axes.facecolor: white
 axes.labelsize: large
 axes.axisbelow: true
