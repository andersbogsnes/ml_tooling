--- conflicted
+++ resolved
@@ -71,11 +71,7 @@
             title = f"{title} - Bottom {bottom_n}"
 
     labels, importance = _sort_values(
-<<<<<<< HEAD
-        labels, importance, abs_sort="abs", top_n=top_n, bottom_n=bottom_n
-=======
         labels, importance, abs_sort=True, top_n=top_n, bottom_n=bottom_n
->>>>>>> 539352d4
     )
     labels, importance = labels[::-1], importance[::-1]
     ax.barh(labels, np.abs(importance))
