import numpy as np
import pandas as pd
import pytest

from ml_tooling.metrics import lift_score, confusion_matrix, target_correlation
<<<<<<< HEAD
from ml_tooling.metrics.utils import MetricError, _sort_values
=======
from ml_tooling.metrics.permutation_importance import _permutation_importances
from ml_tooling.metrics.utils import (
    MetricError,
    _sort_values,
    _get_top_n_idx,
    _get_bottom_n_idx,
)
from ml_tooling.utils import MLToolingError
>>>>>>> 0d5b6b1f


class TestLiftScore:
    @pytest.mark.parametrize(
        "y_targ, y_pred",
        [
            (
                np.array([[1, 1, 0, 0], [0, 1, 0, 1]]),
                np.array([[1, 1, 0, 0], [1, 1, 1, 1]]),
            ),
            ([[1, 1, 0, 0], [0, 1, 0, 1]], [[1, 1, 0, 0], [1, 1, 1, 1]]),
        ],
    )
    def test_lift_score_fails_if_passed_non_ndarray_or_series(self, y_targ, y_pred):
        with pytest.raises(MetricError):
            # noinspection PyTypeChecker
            lift_score(y_targ, y_pred)

    @pytest.mark.parametrize(
        "y_targ, y_pred",
        [
            (
                np.array([1, 1, 1, 0, 0, 2, 0, 3, 4]),
                np.array([1, 0, 1, 0, 0, 2, 1, 3, 0]),
            ),
            (
                pd.Series([1, 1, 1, 0, 0, 2, 0, 3, 4]),
                pd.Series([1, 0, 1, 0, 0, 2, 1, 3, 0]),
            ),
            ((1, 1, 1, 0, 0, 2, 0, 3, 4), (1, 0, 1, 0, 0, 2, 1, 3, 0)),
            ([1, 1, 1, 0, 0, 2, 0, 3, 4], [1, 0, 1, 0, 0, 2, 1, 3, 0]),
        ],
    )
    def test_lift_score_returns_correctly(self, y_targ, y_pred):
        result = lift_score(y_targ, y_pred)
        assert 2 == result


class TestConfusionMatrix:
    def test_normalized_confusion_matrix_between_0_and_1(self):
        cm = confusion_matrix(
            np.array([1, 1, 1, 1]), np.array([1, 1, 1, 1]), normalized=True
        )
        assert (cm >= 0).all() & (cm <= 1).all()
        assert 1 == np.sum(cm)

    def test_confusion_matrix_returns_as_expected(self):
        cm = confusion_matrix(
            np.array([1, 1, 1, 0]), np.array([1, 1, 1, 1]), normalized=False
        )
        assert np.all(np.array([[0, 1], [0, 3]]) == cm)
        assert 4 == np.sum(cm)


class TestFeatureImportance:
    def test_sorted_feature_importance_returns_as_expected(self):
        labels = np.array(["Feature 1", "Feature 2"])
        importance = np.array([0.8, 0.7])

        result_labels, result_importance = _sort_values(labels, importance)
        assert np.all(labels == result_labels)
        assert np.all(importance == result_importance)

    def test_sorted_feature_importance_top_n_int_returns_as_expected(self):
        labels = np.array(
            ["Feature 1", "Features 2", "Feature 3", "Feature 4", "Feature 5"]
        )
        importance = np.array([0.1, 0.2, 0.3, 0.4, 0.5])

        result_labels, result_importance = _sort_values(labels, importance, top_n=2)
        assert ["Feature 5", "Feature 4"] == list(result_labels)
        assert [0.5, 0.4] == list(result_importance)

    def test_sorted_feature_importance_top_n_percent_returns_as_expected(self):
        labels = np.array(
            ["Feature 1", "Features 2", "Feature 3", "Feature 4", "Feature 5"]
        )
        importance = np.array([0.1, 0.2, 0.3, 0.4, 0.5])

        result_labels, result_importance = _sort_values(labels, importance, top_n=0.2)
        assert ["Feature 5"] == list(result_labels)
        assert [0.5] == list(result_importance)

    def test_sorted_feature_importance_bottom_n_int_returns_as_expected(self):
        labels = np.array(
            ["Feature 1", "Feature 2", "Feature 3", "Feature 4", "Feature 5"]
        )
        importance = np.array([0.1, 0.2, 0.3, 0.4, 0.5])

        result_labels, result_importance = _sort_values(labels, importance, bottom_n=2)
        assert list(result_labels) == ["Feature 2", "Feature 1"]
        assert list(result_importance) == [0.2, 0.1]

    def test_sorted_feature_importance_bottom_n_percent_returns_as_expected(self):
        labels = np.array(
            ["Feature 1", "Feature 2", "Feature 3", "Feature 4", "Feature 5"]
        )
        importance = np.array([0.1, 0.2, 0.3, 0.4, 0.5])

        result_labels, result_importance = _sort_values(
            labels, importance, bottom_n=0.2
        )
        assert ["Feature 1"] == list(result_labels)
        assert [0.1] == list(result_importance)

    def test_sorted_feature_importance_bottom_and_top_n_int_returns_as_expected(self):
        labels = np.array(
            ["Feature 1", "Feature 2", "Feature 3", "Feature 4", "Feature 5"]
        )
        importance = np.array([0.1, 0.2, 0.3, 0.4, 0.5])

        result_labels, result_importance = _sort_values(
            labels, importance, bottom_n=2, top_n=1
        )
        assert ["Feature 5", "Feature 2", "Feature 1"] == list(result_labels)
        assert [0.5, 0.2, 0.1] == list(result_importance)

    def test_sorted_feature_importance_bottom_and_top_n_percent_returns_as_expected(
        self
    ):
        labels = np.array(
            ["Feature 1", "Feature 2", "Feature 3", "Feature 4", "Feature 5"]
        )
        importance = np.array([0.1, 0.2, 0.3, 0.4, 0.5])

        result_labels, result_importance = _sort_values(
            labels, importance, bottom_n=0.2, top_n=0.2
        )
        assert ["Feature 5", "Feature 1"] == list(result_labels)
        assert [0.5, 0.1] == list(result_importance)

    def test_sorted_feature_importance_sorts_by_absolute_value_correctly(self):
        labels = np.array(
            ["Feature 1", "Feature 2", "Feature 3", "Feature 4", "Feature 5"]
        )
        importance = np.array([0.1, 0.2, 0.3, -0.4, -0.5])

        result_labels, result_importance = _sort_values(
            labels, importance, abs_sort="abs"
        )

        assert np.all(result_importance == np.array([-0.5, -0.4, 0.3, 0.2, 0.1]))

<<<<<<< HEAD
=======
    def test_permutation_importances_raises(self, regression, test_dataset):
        estimator = regression.estimator
        scorer = get_scorer(regression.default_metric)

        with pytest.raises(MLToolingError, match="samples must be None, float or int."):
            _permutation_importances(
                estimator, scorer, test_dataset.x, test_dataset.y, "1"
            )

    @pytest.mark.parametrize(
        "setting, expected_importance, expected_baseline",
        [
            (
                None,
                np.array([0.00273266410, 0.4262626, 0.9134092, 1.1119456]),
                0.2671288886,
            ),
            (0.5, np.array([0.0043651, 0.6032381, 1.113386, 0.7495175]), 0.36053665),
            (
                1000,
                np.array([0.0016836, 0.4391413, 0.8194372, 0.8254109]),
                0.24313681138,
            ),
        ],
    )
    def test_permutation_importances_works_as_expected_with_estimator(
        self, regression, setting, expected_importance, expected_baseline, test_dataset
    ):
        x = test_dataset.train_x
        y = test_dataset.train_y
        estimator = regression.estimator
        scorer = get_scorer(regression.default_metric)
        importance, baseline = _permutation_importances(
            estimator, scorer, x, y, setting, seed=1337
        )

        np.testing.assert_almost_equal(importance, expected_importance)
        assert pytest.approx(baseline) == pytest.approx(expected_baseline)

    def test_permutation_importances_works_as_expected_with_pipeline(
        self, base, pipeline_logistic, test_dataset
    ):
        pipe = base(pipeline_logistic)
        pipe.score_estimator(test_dataset)
        x = test_dataset.train_x
        y = test_dataset.train_y
        estimator = pipe.estimator
        scorer = get_scorer(pipe.default_metric)
        importance, baseline = _permutation_importances(
            estimator, scorer, x, y, 1000, seed=1337
        )
        expected_importance = np.array([-0.023, 0.175, -0.007, 0.047])
        expected_baseline = 0.706

        np.testing.assert_almost_equal(importance, expected_importance)
        assert pytest.approx(baseline) == pytest.approx(expected_baseline)

    def test_permutation_importances_works_with_proba_scorer(
        self, base, pipeline_logistic, test_dataset
    ):
        pipe = base(pipeline_logistic)
        pipe.default_metric = "roc_auc"
        pipe.score_estimator(test_dataset)
        x = test_dataset.train_x
        y = test_dataset.train_y
        estimator = pipe.estimator
        scorer = get_scorer(pipe.default_metric)
        importance, baseline = _permutation_importances(
            estimator, scorer, x, y, 1000, seed=1337
        )
        expected_importance = np.array([0.0070968, 0.325446, 0.0514205, 0.0690075])
        expected_baseline = 0.805245114

        np.testing.assert_almost_equal(importance, expected_importance)
        assert pytest.approx(baseline) == pytest.approx(expected_baseline)

    def test_permutation_importances_gives_same_result_in_parallel(
        self, base, pipeline_logistic, test_dataset
    ):
        pipe = base(pipeline_logistic)
        pipe.score_estimator(test_dataset)
        x = test_dataset.train_x
        y = test_dataset.train_y
        estimator = pipe.estimator
        scorer = get_scorer(pipe.default_metric)
        importance_parellel, baseline_parellel = _permutation_importances(
            estimator, scorer, x, y, 100, seed=1337, n_jobs=-1
        )
        importance_single, baseline_single = _permutation_importances(
            estimator, scorer, x, y, 100, seed=1337, n_jobs=1
        )

        assert np.all(importance_parellel == importance_single)
        assert baseline_single == baseline_parellel

>>>>>>> 0d5b6b1f

class TestUtils:
    @pytest.mark.parametrize(
        "n, expected",
        [(2, np.array([20, 10])), (0.1, np.array([20])), (0.05, np.array([20]))],
    )
    def test_top_n_is_correct_when_given_int_and_float(self, n, expected):
        input_array = np.array([20, 10, 5, 4, 2, 2, 1, 1, 0, 0])
        result = _get_top_n_idx(input_array, n)
        assert np.all(expected == result)

    @pytest.mark.parametrize(
        "n, expected",
        [(2, np.array([0, 0])), (0.1, np.array([0])), (0.05, np.array([0]))],
    )
    def test_bottom_n_is_correct_when_given_int_and_float(self, n, expected):
        input_array = np.array([20, 10, 5, 4, 2, 2, 1, 1, 0, 0])
        result = _get_bottom_n_idx(input_array, n)
        assert np.all(expected == result)


class TestCorrelation:
    def test_correlation_gives_expected_result(self):
        x_values = pd.DataFrame({"col1": [1, 2, 3, 4, 5, 6, 7, 8, 9, 10]})
        y_values = np.array([10, 20, 30, 40, 50, 60, 70, 80, 90])
        corr = target_correlation(x_values, y_values)
        assert corr.at["col1"] == 1.0

    def test_anscombes_quartet_gives_expected_result(self):
        x_values = pd.DataFrame(
            {
                "col1": [
                    8.04,
                    6.95,
                    7.58,
                    8.81,
                    8.33,
                    9.96,
                    7.24,
                    4.26,
                    10.84,
                    4.82,
                    5.68,
                ],
                "col2": [
                    9.14,
                    8.14,
                    8.74,
                    8.77,
                    9.26,
                    8.10,
                    6.13,
                    3.10,
                    9.13,
                    7.26,
                    4.74,
                ],
                "col3": [
                    7.46,
                    6.77,
                    12.74,
                    7.11,
                    7.81,
                    8.84,
                    6.08,
                    5.39,
                    8.15,
                    6.42,
                    5.73,
                ],
            }
        )
        y_values = np.array([10, 8, 13, 9, 11, 14, 6, 4, 12, 7, 5])
        corr = target_correlation(x_values, y_values)
        assert (corr.round(3) == 0.816).all()<|MERGE_RESOLUTION|>--- conflicted
+++ resolved
@@ -3,18 +3,12 @@
 import pytest
 
 from ml_tooling.metrics import lift_score, confusion_matrix, target_correlation
-<<<<<<< HEAD
-from ml_tooling.metrics.utils import MetricError, _sort_values
-=======
-from ml_tooling.metrics.permutation_importance import _permutation_importances
 from ml_tooling.metrics.utils import (
     MetricError,
     _sort_values,
     _get_top_n_idx,
     _get_bottom_n_idx,
 )
-from ml_tooling.utils import MLToolingError
->>>>>>> 0d5b6b1f
 
 
 class TestLiftScore:
@@ -105,8 +99,8 @@
         importance = np.array([0.1, 0.2, 0.3, 0.4, 0.5])
 
         result_labels, result_importance = _sort_values(labels, importance, bottom_n=2)
-        assert list(result_labels) == ["Feature 2", "Feature 1"]
-        assert list(result_importance) == [0.2, 0.1]
+        assert ["Feature 1", "Feature 2"] == list(result_labels)
+        assert [0.1, 0.2] == list(result_importance)
 
     def test_sorted_feature_importance_bottom_n_percent_returns_as_expected(self):
         labels = np.array(
@@ -129,8 +123,8 @@
         result_labels, result_importance = _sort_values(
             labels, importance, bottom_n=2, top_n=1
         )
-        assert ["Feature 5", "Feature 2", "Feature 1"] == list(result_labels)
-        assert [0.5, 0.2, 0.1] == list(result_importance)
+        assert ["Feature 5", "Feature 1", "Feature 2"] == list(result_labels)
+        assert [0.5, 0.1, 0.2] == list(result_importance)
 
     def test_sorted_feature_importance_bottom_and_top_n_percent_returns_as_expected(
         self
@@ -152,110 +146,10 @@
         )
         importance = np.array([0.1, 0.2, 0.3, -0.4, -0.5])
 
-        result_labels, result_importance = _sort_values(
-            labels, importance, abs_sort="abs"
-        )
+        result_labels, result_importance = _sort_values(labels, importance, sort="abs")
 
         assert np.all(result_importance == np.array([-0.5, -0.4, 0.3, 0.2, 0.1]))
 
-<<<<<<< HEAD
-=======
-    def test_permutation_importances_raises(self, regression, test_dataset):
-        estimator = regression.estimator
-        scorer = get_scorer(regression.default_metric)
-
-        with pytest.raises(MLToolingError, match="samples must be None, float or int."):
-            _permutation_importances(
-                estimator, scorer, test_dataset.x, test_dataset.y, "1"
-            )
-
-    @pytest.mark.parametrize(
-        "setting, expected_importance, expected_baseline",
-        [
-            (
-                None,
-                np.array([0.00273266410, 0.4262626, 0.9134092, 1.1119456]),
-                0.2671288886,
-            ),
-            (0.5, np.array([0.0043651, 0.6032381, 1.113386, 0.7495175]), 0.36053665),
-            (
-                1000,
-                np.array([0.0016836, 0.4391413, 0.8194372, 0.8254109]),
-                0.24313681138,
-            ),
-        ],
-    )
-    def test_permutation_importances_works_as_expected_with_estimator(
-        self, regression, setting, expected_importance, expected_baseline, test_dataset
-    ):
-        x = test_dataset.train_x
-        y = test_dataset.train_y
-        estimator = regression.estimator
-        scorer = get_scorer(regression.default_metric)
-        importance, baseline = _permutation_importances(
-            estimator, scorer, x, y, setting, seed=1337
-        )
-
-        np.testing.assert_almost_equal(importance, expected_importance)
-        assert pytest.approx(baseline) == pytest.approx(expected_baseline)
-
-    def test_permutation_importances_works_as_expected_with_pipeline(
-        self, base, pipeline_logistic, test_dataset
-    ):
-        pipe = base(pipeline_logistic)
-        pipe.score_estimator(test_dataset)
-        x = test_dataset.train_x
-        y = test_dataset.train_y
-        estimator = pipe.estimator
-        scorer = get_scorer(pipe.default_metric)
-        importance, baseline = _permutation_importances(
-            estimator, scorer, x, y, 1000, seed=1337
-        )
-        expected_importance = np.array([-0.023, 0.175, -0.007, 0.047])
-        expected_baseline = 0.706
-
-        np.testing.assert_almost_equal(importance, expected_importance)
-        assert pytest.approx(baseline) == pytest.approx(expected_baseline)
-
-    def test_permutation_importances_works_with_proba_scorer(
-        self, base, pipeline_logistic, test_dataset
-    ):
-        pipe = base(pipeline_logistic)
-        pipe.default_metric = "roc_auc"
-        pipe.score_estimator(test_dataset)
-        x = test_dataset.train_x
-        y = test_dataset.train_y
-        estimator = pipe.estimator
-        scorer = get_scorer(pipe.default_metric)
-        importance, baseline = _permutation_importances(
-            estimator, scorer, x, y, 1000, seed=1337
-        )
-        expected_importance = np.array([0.0070968, 0.325446, 0.0514205, 0.0690075])
-        expected_baseline = 0.805245114
-
-        np.testing.assert_almost_equal(importance, expected_importance)
-        assert pytest.approx(baseline) == pytest.approx(expected_baseline)
-
-    def test_permutation_importances_gives_same_result_in_parallel(
-        self, base, pipeline_logistic, test_dataset
-    ):
-        pipe = base(pipeline_logistic)
-        pipe.score_estimator(test_dataset)
-        x = test_dataset.train_x
-        y = test_dataset.train_y
-        estimator = pipe.estimator
-        scorer = get_scorer(pipe.default_metric)
-        importance_parellel, baseline_parellel = _permutation_importances(
-            estimator, scorer, x, y, 100, seed=1337, n_jobs=-1
-        )
-        importance_single, baseline_single = _permutation_importances(
-            estimator, scorer, x, y, 100, seed=1337, n_jobs=1
-        )
-
-        assert np.all(importance_parellel == importance_single)
-        assert baseline_single == baseline_parellel
-
->>>>>>> 0d5b6b1f
 
 class TestUtils:
     @pytest.mark.parametrize(
