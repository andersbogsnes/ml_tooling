--- conflicted
+++ resolved
@@ -361,11 +361,7 @@
         data: Dataset,
         metrics: Union[str, List[str]] = "default",
         cv: Optional[int] = False,
-<<<<<<< HEAD
-    ) -> "Result":
-=======
     ) -> Result:
->>>>>>> 015a1c7e
         """
         Scores the estimator based on training data from `data` and validates based on validation
         data from `data`.
