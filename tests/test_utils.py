--- conflicted
+++ resolved
@@ -7,16 +7,7 @@
     assert 10 < len(git_hash)
 
 
-<<<<<<< HEAD
 def test_find_model_file_with_given_model_returns_correctly(tmpdir):
-=======
-def test_find_model_file_with_given_model_returns_correctly(tmpdir, monkeypatch):
-    def mockreturn():
-        return '1234'
-
-    monkeypatch.setattr('ml_tooling.utils.get_git_hash', mockreturn)
-
->>>>>>> 495b2798
     model_folder = tmpdir.mkdir('model')
     model1 = 'TestModel1_1234.pkl'
     model1_file = model_folder.join(model1)
