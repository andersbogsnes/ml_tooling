--- conflicted
+++ resolved
@@ -1,11 +1,9 @@
-<<<<<<< HEAD
 v0.4.0
 - Added gridsearch method to BaseClass. Gridsearch your model 
 and return a list of results for inspection
-=======
+
 v0.3.2
 - Another bugfix release
->>>>>>> 42ce992a
 
 v0.3.1
 - Fixed bug that prevented DFRowFunc from pickling properly
