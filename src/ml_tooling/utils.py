--- conflicted
+++ resolved
@@ -1,12 +1,7 @@
 import importlib
 import pathlib
-<<<<<<< HEAD
-import warnings
+import subprocess
 from typing import Union, Tuple
-=======
-import subprocess
-from typing import Union
->>>>>>> a1a71aca
 
 import numpy as np
 import pandas as pd
