--- conflicted
+++ resolved
@@ -40,23 +40,15 @@
 * = *.mplstyle
 
 [options.extras_require]
-<<<<<<< HEAD
-dev = pytest==4.6.3
-      pytest-cov==2.7.1
-      sphinx==2.1.2
-
-
-=======
 test =
     pytest==5.0.0
     coverage==4.5.3
 docs =
-    sphinx
+    sphinx==2.1.2
 dev =
     pytest==5.0.0
     coverage==4.5.3
     pre-commit==1.17.0
->>>>>>> 4ed443ac
 
 [flake8]
 max-line-length = 100
