--- conflicted
+++ resolved
@@ -39,7 +39,7 @@
         plotter = getattr(result, attr)()
         assert isinstance(plotter, Axes)
         plt.close()
-
+stable/auto_examples/ensemble/plot_partial_dependence.html#sphx-glr-auto-examples-ensemble-plot-partial-dependence-py
     @pytest.mark.parametrize(
         "attr",
         [
@@ -398,8 +398,6 @@
         assert ax is plot_pr_curve(y, y_proba, ax=ax)
         plt.close()
 
-
-<<<<<<< HEAD
 class TestLearningCurve:
     def test_learning_curve_plots_can_be_given_an_ax(self, classifier: Model):
         fig, ax = plt.subplots()
@@ -427,7 +425,7 @@
         assert test_ax.get_ylabel() == "Roc_Auc Score"
         assert test_ax.get_legend().texts[0].get_text() == "Training Roc_Auc"
         assert test_ax.get_legend().texts[1].get_text() == "Cross-validated Roc_Auc"
-=======
+
 class TestValidationCurve:
     def test_validation_curve_plots_can_be_given_an_ax(self, classifier: Model):
         fig, ax = plt.subplots()
@@ -464,5 +462,4 @@
 
         assert test_ax.get_ylabel() == "Roc_Auc Score"
         assert test_ax.get_legend().texts[0].get_text() == "Training Roc_Auc"
-        assert test_ax.get_legend().texts[1].get_text() == "Test Roc_Auc"
->>>>>>> 0bcbb16d
+        assert test_ax.get_legend().texts[1].get_text() == "Test Roc_Auc"