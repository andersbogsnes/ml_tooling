--- conflicted
+++ resolved
@@ -1,9 +1,5 @@
 import math
-<<<<<<< HEAD
-from typing import Union, Tuple
-=======
 from typing import Union, Tuple, List
->>>>>>> 539352d4
 
 import numpy as np
 
@@ -12,11 +8,7 @@
     pass
 
 
-<<<<<<< HEAD
-def _get_top_n_idx(idx: np.array, top_n: Union[int, float]) -> np.array:
-=======
 def _get_top_n_idx(idx: np.ndarray, top_n: Union[int, float]) -> np.ndarray:
->>>>>>> 539352d4
     """
     Gets top n idx, where n can be a float representing a percentage,
     or an int representing number of elements to return
