<<<<<<< HEAD
# 0.8.0
- Breaking change - Dataset is now a separate object that has to be instantiated outside Modeldata
=======
# v0.8.0
- Added new properties `is_estimator` and `is_regressor` which checks what type of estimator is used

>>>>>>> aefd65ca
# v0.7.1
- Joblib is now a dependency, instead of being vendored with scikit-learn
- Updated requirements
# v0.7.0
- Breaking change - BaseClassModel renamed to ModelData.
- Breaking change - model renamed to estimator
- Added Precision-Recall Curve
- Added option to give custom file name to .save_estimator()
- Instantiating with estimator is now optional - set estimator later using .init_estimator
- We have a logo! Added ML Tooling logo to docs

# v0.6.2
## Bugfixes
- Now issues a warning when git is not installed.

# v0.6.1

## Bugfixes
- Data for a class is changed from instance variable to class variable
- Grid search only copies data to workers once and reuses them across grid and folds.
- The Data Class now takes a random seed which it will receive from the BaseClass
- Disabled mem-maping in feature importance
- Added license file to package
- Updated requirements

# v0.6.0

## Features
- Feature importances changed to use permutation instead of built-in for better estimates.

## Bugfixes
- .train_estimator will now reset the result attribute to None, in order to
prevent users from mistakenly assuming the result is from the training
- Fixed bug in lift_score when using dataframes
- Fixed bug when training model and then scoring model
- Fixed bug where users could not save models if no result had been created, as would
happen if the user only called .train_estimator before saving.
- Default_metric is now the same metric as the one specified for the model in .config
- Each class inheriting from ModelData has an individual config
- Changed get_scorer_func to wrap sklearn's get_scorer
- Fixed bug when gridsearching twice

# v0.5.0
- Added Binarize Transformer
- Added ability to use keywords in FuncTransformer
- .predict now returns a dataframe indexed on input
- Updated dependencies

# v0.4.0
- Added gridsearch method to BaseClass. Gridsearch your model
and return a list of results for inspection
- Added ResultGroup - any method that returns a list of results now
returns a ResultGroup instead.
- Added logging
- Added ability to record runs as yaml

# v0.3.2
- Another bugfix release

# v0.3.1
- Fixed bug that prevented DFRowFunc from pickling properly

# v0.3.0
- Added DFRowFunc Transformer
- Updated FillNA to handle categorical values
- Allow user to choose whether score_model uses cv or not

# v0.2.3
- Plot_feature_importance now takes a top_n and bottom_n argument

# v0.2.2
- Fix for error in setup wheels

# v0.1.3
- Implemented new FillNA Transformer

# v0.1.2
- Refactored to use flat structure

# v0.1.1
- Renamed project to ml_tooling

# v0.1.0
- Initial release<|MERGE_RESOLUTION|>--- conflicted
+++ resolved
@@ -1,11 +1,7 @@
-<<<<<<< HEAD
-# 0.8.0
+# v0.8.0
 - Breaking change - Dataset is now a separate object that has to be instantiated outside Modeldata
-=======
-# v0.8.0
 - Added new properties `is_estimator` and `is_regressor` which checks what type of estimator is used
 
->>>>>>> aefd65ca
 # v0.7.1
 - Joblib is now a dependency, instead of being vendored with scikit-learn
 - Updated requirements
