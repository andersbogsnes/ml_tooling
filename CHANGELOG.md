--- conflicted
+++ resolved
@@ -1,10 +1,7 @@
 # v0.10.3
-<<<<<<< HEAD
 - Fixed typehints in Dataset
 - Dataset.create_train_test now takes a boolean `stratify` parameter.
-=======
 - Added default local filestorage when using `save_estimator`
->>>>>>> e407c621
 
 # v0.10.2
 - Fixed type inferences from data to sql in _load_data
