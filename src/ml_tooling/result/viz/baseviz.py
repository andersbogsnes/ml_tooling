--- conflicted
+++ resolved
@@ -5,11 +5,7 @@
 from matplotlib.axes import Axes
 
 from ml_tooling.metrics.permutation_importance import permutation_importance
-<<<<<<< HEAD
-from ml_tooling.plots import plot_feature_importance, plot_learning_curve
-=======
-from ml_tooling.plots import plot_feature_importance, plot_validation_curve
->>>>>>> 0bcbb16d
+from ml_tooling.plots import plot_feature_importance, plot_learning_curve, plot_validation_curve
 from ml_tooling.utils import _get_estimator_name
 from sklearn.base import is_classifier
 
@@ -110,7 +106,6 @@
                 **kwargs,
             )
 
-<<<<<<< HEAD
     def learning_curve(
         self,
         cv: int = 5,
@@ -141,57 +136,14 @@
             Percentage intervals of data to use when training
         ax: plt.Axes
             The plot will be drawn on the passed ax - otherwise a new figure and ax will be created.
-=======
-    def validation_curve(
-        self,
-        param_name: str,
-        param_range: Sequence,
-        n_jobs: int = None,
-        cv: int = 5,
-        scoring: str = "default",
-        ax: Axes = None,
-        **kwargs,
-    ) -> Axes:
-        """
-        Generates a :func:`~sklearn.model_selection.validation_curve` plot,
-        graphing the impact of changing a hyperparameter on the scoring metric.
-
-        This lets us examine how a hyperparameter affects
-        over/underfitting by examining train/test performance
-        with different values of the hyperparameter.
-
-        Parameters
-        ----------
-        param_name: str
-            Name of hyperparameter to plot
-
-        param_range: Sequence
-            The individual values to plot for `param_name`
-
-        n_jobs: int
-            Number of jobs to use in parallelizing the estimator fitting and scoring
-
-        cv: int
-            Number of CV iterations to run. Uses a :class:`~sklearn.model_selection.StratifiedKFold`
-            if`estimator` is a classifier - otherwise a :class:`~sklearn.model_selection.KFold`
-            is used.
-
-        scoring: str
-            Metric to use in scoring - must be a scikit-learn compatible
-            :ref:`scoring method<sklearn:scoring_parameter>`
-
-        ax: plt.Axes
-            The plot will be drawn on the passed ax - otherwise a new figure and ax will be created.
-
->>>>>>> 0bcbb16d
         kwargs: dict
             Passed along to matplotlib line plots
 
         Returns
         -------
-<<<<<<< HEAD
         plt.Axes
         """
+        
         title = f"Learning Curve - {self._estimator_name}"
         n_jobs = self._config.N_JOBS if n_jobs is None else n_jobs
 
@@ -210,14 +162,61 @@
             )
 
         return ax
-=======
+      
+    def validation_curve(
+        self,
+        param_name: str,
+        param_range: Sequence,
+        n_jobs: int = None,
+        cv: int = 5,
+        scoring: str = "default",
+        ax: Axes = None,
+        **kwargs,
+    ) -> Axes:
+        """
+        Generates a :func:`~sklearn.model_selection.validation_curve` plot,
+        graphing the impact of changing a hyperparameter on the scoring metric.
+
+        This lets us examine how a hyperparameter affects
+        over/underfitting by examining train/test performance
+        with different values of the hyperparameter.
+
+        Parameters
+        ----------
+        param_name: str
+            Name of hyperparameter to plot
+
+        param_range: Sequence
+            The individual values to plot for `param_name`
+
+        n_jobs: int
+            Number of jobs to use in parallelizing the estimator fitting and scoring
+
+        cv: int
+            Number of CV iterations to run. Uses a :class:`~sklearn.model_selection.StratifiedKFold`
+            if`estimator` is a classifier - otherwise a :class:`~sklearn.model_selection.KFold`
+            is used.
+
+        scoring: str
+            Metric to use in scoring - must be a scikit-learn compatible
+            :ref:`scoring method<sklearn:scoring_parameter>`
+
+        ax: plt.Axes
+            The plot will be drawn on the passed ax - otherwise a new figure and ax will be created.
+        
+        kwargs: dict
+            Passed along to matplotlib line plots
+        
+        Returns
+        -------
+        plt.Axes
 
         """
         n_jobs = self._config.N_JOBS if n_jobs is None else n_jobs
         title = f"Validation Curve - {self._estimator_name}"
 
         with plt.style.context(self._config.STYLE_SHEET):
-            return plot_validation_curve(
+            ax = plot_validation_curve(
                 self._estimator,
                 x=self._data.train_x,
                 y=self._data.train_y,
@@ -230,4 +229,4 @@
                 title=title,
                 **kwargs,
             )
->>>>>>> 0bcbb16d
+        return ax