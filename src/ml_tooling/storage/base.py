import pathlib
from abc import ABCMeta, abstractmethod
from typing import List

from ml_tooling.utils import Pathlike, Estimator


class Storage(metaclass=ABCMeta):
    """
    Base class for Storage classes
    """

    @abstractmethod
<<<<<<< HEAD
    def load(self, file_path: Pathlike) -> Estimator:
=======
    def load(self, filename: str) -> Estimator:
>>>>>>> 2cf21e42
        """
        Abstract method to be implemented by the user.
        Defines method used to load data from the storage type

        Returns
        -------
        Estimator
            Returns the unpickled object
        """
        raise NotImplementedError

    @abstractmethod
<<<<<<< HEAD
    def save(self, estimator: Estimator, filename: str) -> pathlib.Path:
=======
    def save(self, estimator: Estimator, filename: str) -> Pathlike:
>>>>>>> 2cf21e42
        """
        Abstract method to be implemented by the user.
        Defines method used to save data from the storage type

        Returns
        -------
        Pathlike
            Path to where the pickled object is saved
        """
        raise NotImplementedError

    @abstractmethod
<<<<<<< HEAD
    def get_list(self) -> List[pathlib.Path]:
=======
    def get_list(self) -> List[Pathlike]:
>>>>>>> 2cf21e42
        """
        Abstract method to be implemented by the user.
        Defines method used to show which objects have been saved

        Returns
        -------
        List[Path]
            Paths to each of the estimators sorted lexically
        """
        raise NotImplementedError<|MERGE_RESOLUTION|>--- conflicted
+++ resolved
@@ -1,4 +1,3 @@
-import pathlib
 from abc import ABCMeta, abstractmethod
 from typing import List
 
@@ -11,11 +10,7 @@
     """
 
     @abstractmethod
-<<<<<<< HEAD
-    def load(self, file_path: Pathlike) -> Estimator:
-=======
     def load(self, filename: str) -> Estimator:
->>>>>>> 2cf21e42
         """
         Abstract method to be implemented by the user.
         Defines method used to load data from the storage type
@@ -28,11 +23,7 @@
         raise NotImplementedError
 
     @abstractmethod
-<<<<<<< HEAD
-    def save(self, estimator: Estimator, filename: str) -> pathlib.Path:
-=======
     def save(self, estimator: Estimator, filename: str) -> Pathlike:
->>>>>>> 2cf21e42
         """
         Abstract method to be implemented by the user.
         Defines method used to save data from the storage type
@@ -45,11 +36,7 @@
         raise NotImplementedError
 
     @abstractmethod
-<<<<<<< HEAD
-    def get_list(self) -> List[pathlib.Path]:
-=======
     def get_list(self) -> List[Pathlike]:
->>>>>>> 2cf21e42
         """
         Abstract method to be implemented by the user.
         Defines method used to show which objects have been saved
