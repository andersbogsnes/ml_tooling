--- conflicted
+++ resolved
@@ -5,11 +5,7 @@
 
 # Metadata for the package
 # fmt: off
-<<<<<<< HEAD
-__version__ = "0.8.0"
-=======
 __version__ = "0.9.0"
->>>>>>> 539352d4
 __title__ = "ml_tooling"
 __url__ = "https://github.com/andersbogsnes/ml_tooling"
 
