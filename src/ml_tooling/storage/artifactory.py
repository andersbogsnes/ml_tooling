from io import BytesIO

from ml_tooling.storage import Storage
<<<<<<< HEAD
from ml_tooling.utils import MLToolingError, Estimator
=======
from ml_tooling.utils import Pathlike, Estimator, MLToolingError
>>>>>>> 558c34e3

import joblib
from tempfile import TemporaryDirectory
from typing import Tuple, Optional, List
from pathlib import Path

_has_artifactory = True

try:
    from artifactory import ArtifactoryPath
except ImportError:
    _has_artifactory = False


def generate_url(
    artifactory_url: str, repo: str, apikey=None, auth=None
) -> "ArtifactoryPath":
    if not artifactory_url.endswith("artifactory"):
        artifactory_url = f"{artifactory_url}/artifactory"

    return ArtifactoryPath(f"{artifactory_url}/{repo}", apikey=apikey, auth=auth)


class ArtifactoryStorage(Storage):
    """
    Artifactory Storage class for handling storage of estimators to JFrog artifactory

    Example
    -------
    Instantiate this class with a url and path to the repo like so:

        storage = ArtifactoryStorage('http://artifactory.com','/path/to/artifact')
    """

    def __init__(
        self,
        artifactory_url: str,
        repo: str,
        apikey: Optional[str] = None,
        auth: Optional[Tuple[str, str]] = None,
    ):

        if not _has_artifactory:
            raise MLToolingError(
                "Artifactory not installed - run pip install dohq-artifactory"
            )

        self.artifactory_path: ArtifactoryPath = generate_url(
            artifactory_url, repo, apikey, auth
        )

    def get_list(self, prod: bool = False) -> List["ArtifactoryPath"]:
        """
        Finds a list of estimator filenames in the ArtifactoryStorage repo,
        if the path given is for a file, the directory in which the file resides
        is used to find the list.

        Example
        -------
        Find and return estimator paths in a given directory:
            my_estimators = ArtifactoryStorage('http://artifactory.com', 'path/to/repo').get_list()

        Returns
        -------
        List[ArtifactoryPath]
            list of paths to files sorted by filename
        """
        env_path = "prod" if prod else "dev"
        artifactory_path = self.artifactory_path / env_path
        return sorted(artifactory_path.glob("*/*.pkl"))

    def load(self, filename: str, prod=False) -> Estimator:
        """
        Loads a pickled estimator from given filepath and returns the estimator

        Parameters
        ----------
        filename: Pathlike
            Path to estimator pickle file
        prod: bool
            Whether or not to load the prod model

        Example
        -------
        We can load a saved pickled estimator from disk directly from Artifactory:

            storage = ArtifactoryStorage('http://artifactory.com', 'path/to/repo')
            my_estimator = storage.load('estimatorfile')

        We now have a trained estimator loaded.

        Returns
        -------
        Object
            estimator unpickled object
        """
        env_path = "prod" if prod else "dev"

        artifactory_path = self.artifactory_path / env_path / filename
        with artifactory_path.open() as f:
            by = BytesIO()
            by.write(f.read())
            by.seek(0)
            return joblib.load(by)

    def save(
        self, estimator: Estimator, filename: str, prod: bool = False
    ) -> "ArtifactoryPath":
        """
        Save a pickled estimator to artifactory.

        Parameters
        ----------
        estimator: Estimator
            The estimator object
        filename: str
            Filename for the saved estimator
        prod: bool
            Production variable, set to True if saving a production-ready estimator

        Example
        -------
        To save your trained estimator:

            storage = ArtifactoryStorage('http://artifactory.com', 'path/to/repo')
            artifactory_path = storage.save(estimator)

        For production ready models set the prod parameter to True

            artifactory_path = storage.save(estimator, prod=True)

        We now have saved an estimator to a pickle file.

        Returns
        -------
        ArtifactoryPath
            File path to stored estimator
        """
        env_path = "prod" if prod else "dev"

        artifactory_path = self.artifactory_path / env_path

        artifactory_path.mkdir(parents=True, exist_ok=True)

        with TemporaryDirectory() as tmpdir:
            file_path = Path(tmpdir).joinpath(filename)
            joblib.dump(estimator, file_path)
            artifactory_path.deploy_file(file_path)
        return artifactory_path<|MERGE_RESOLUTION|>--- conflicted
+++ resolved
@@ -1,11 +1,7 @@
 from io import BytesIO
 
 from ml_tooling.storage import Storage
-<<<<<<< HEAD
-from ml_tooling.utils import MLToolingError, Estimator
-=======
-from ml_tooling.utils import Pathlike, Estimator, MLToolingError
->>>>>>> 558c34e3
+from ml_tooling.utils import Estimator, MLToolingError
 
 import joblib
 from tempfile import TemporaryDirectory
@@ -83,7 +79,7 @@
 
         Parameters
         ----------
-        filename: Pathlike
+        filename: str
             Path to estimator pickle file
         prod: bool
             Whether or not to load the prod model
