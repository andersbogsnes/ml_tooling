--- conflicted
+++ resolved
@@ -6,11 +6,8 @@
 from .residuals import plot_residuals
 from .roc_auc import plot_roc_auc
 from .precision_recall_curve import plot_pr_curve
-<<<<<<< HEAD
 from .learning_curve import plot_learning_curve
-=======
 from .validation_curve import plot_validation_curve
->>>>>>> 0bcbb16d
 
 __all__ = [
     "plot_confusion_matrix",
@@ -21,9 +18,6 @@
     "plot_residuals",
     "plot_roc_auc",
     "plot_pr_curve",
-<<<<<<< HEAD
     "plot_learning_curve",
-=======
     "plot_validation_curve",
->>>>>>> 0bcbb16d
 ]