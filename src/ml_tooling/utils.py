--- conflicted
+++ resolved
@@ -7,13 +7,8 @@
 
 import numpy as np
 import pandas as pd
-<<<<<<< HEAD
-from sklearn.base import BaseEstimator
-from sklearn.model_selection import ParameterGrid
-=======
 import yaml
 from sklearn.base import BaseEstimator
->>>>>>> 539352d4
 from sklearn.pipeline import Pipeline
 import warnings
 
@@ -37,15 +32,11 @@
     """Error which occurs when using a DataSet"""
 
 
-<<<<<<< HEAD
-def get_git_hash() -> str:
-=======
 class VizError(MLToolingError):
     """Error which occurs when using a Visualization"""
 
 
 def read_yaml(filepath: Pathlike) -> dict:
->>>>>>> 539352d4
     """
     Loads a yaml file safely, returning a dictionary
     Parameters
@@ -106,11 +97,7 @@
     return label
 
 
-<<<<<<< HEAD
-def _get_estimator_name(clf: BaseEstimator) -> str:
-=======
 def _get_estimator_name(clf: Estimator) -> str:
->>>>>>> 539352d4
     """
     Returns estimator name based on class name. If passed classifier is a :class:
     `~sklearn.pipeline.Pipeline`, assume last step is the estimator and return that classes name
