import pandas as pd
import pytest
from unittest.mock import MagicMock, patch
from sqlalchemy.exc import DBAPIError

from ml_tooling.data import Dataset
from ml_tooling.utils import DatasetError


<<<<<<< HEAD
def test_repr_is_correct(test_dataset):
    result = str(test_dataset)
    assert result == "<IrisData - Dataset>"


def test_sqldataset_x_attribute_access_works_correctly(test_sqldata):
    assert test_sqldata._x is None
    features = test_sqldata.x
    assert test_sqldata._x is not None
    assert len(features) == 506


def test_sqldataset_y_attribute_access_works_correctly(test_sqldata):
    assert test_sqldata._y is None
    features = test_sqldata.y
    assert test_sqldata._y is not None
    assert len(features) == 506


def test_sqldataset_repr_prints_correctly(test_sqldata):
    repr = str(test_sqldata)
    assert repr == "<BostonData - SQLDataset Engine(sqlite:///:memory:)>"


def test_sqldataset_can_be_instantiated_with_engine_string(test_sqldata_class):
    assert test_sqldata_class("sqlite:///", "")

    with pytest.raises(ValueError, match="Invalid connection"):
        test_sqldata_class(["not_a_url"], "schema")


def test_sqldataset_errors_when_schema_is_defined_on_instantiation(
    test_sqldata_class, test_db
):
    test_sqldata_class.table = MagicMock()

    with pytest.raises(
        DatasetError,
        match="cannot have a defined schema - remove the schema declaration",
    ):
        test_sqldata_class(test_db, "schema")


def test_cant_modify_x_and_y(test_dataset):
    with pytest.raises(DatasetError, match="Trying to modify x - x is immutable"):
        test_dataset.x = "testx"
    with pytest.raises(DatasetError, match="Trying to modify y - y is immutable"):
        test_dataset.y = "testy"


def test_dataset_has_validation_set_errors_correctly(base_dataset):
    data = base_dataset()
    assert data.has_validation_set is False
    data.create_train_test()
    assert data.has_validation_set is True


def test_can_instantiate_filedataset(test_filedata, test_csv):
    data = test_filedata(test_csv)
    assert data.x is not None
    assert data.y is not None


def test_cannot_instantiate_an_abstract_baseclass():
    with pytest.raises(TypeError):
        Dataset()


def test_dataset_can_copy_to_table(
    test_sqldata, test_sqldata_class, test_db, test_table
):
    copy_to_data = test_sqldata_class(test_db, "main")
    copy_to_data.table = test_table

    test_sqldata.table = test_table
    test_sqldata.copy_to(target=copy_to_data)

    assert copy_to_data._load_prediction_data().index.all(
        [
=======
class TestDataset:
    def test_repr_is_correct(self, iris_dataset):
        result = str(iris_dataset())
        assert result == "<IrisData - Dataset>"

    def test_dataset_x_attribute_access_works_correctly(self, iris_dataset):
        dataset = iris_dataset()
        assert dataset._x is None
        features = dataset.x
        assert dataset._x is not None
        assert len(features) == 150

    def test_dataset_y_attribute_access_works_correctly(self, iris_dataset):
        dataset = iris_dataset()
        assert dataset._y is None
        features = dataset.y
        assert dataset._y is not None
        assert len(features) == 150

    def test_cant_modify_x_and_y(self, iris_dataset):
        dataset = iris_dataset()
        with pytest.raises(DatasetError, match="Trying to modify x - x is immutable"):
            dataset.x = "testx"
        with pytest.raises(DatasetError, match="Trying to modify y - y is immutable"):
            dataset.y = "testy"

    def test_dataset_has_validation_set_errors_correctly(self, iris_dataset):
        dataset = iris_dataset()
        assert dataset.has_validation_set is False
        dataset.create_train_test()
        assert dataset.has_validation_set is True

    def test_cannot_instantiate_an_abstract_baseclass(self):
        with pytest.raises(TypeError):
            Dataset()

    def test_can_copy_one_dataset_into_another(
        self, boston_csv, boston_sqldataset, test_engine, boston_filedataset
    ):
        csv_dataset = boston_filedataset(boston_csv)
        sql_dataset = boston_sqldataset(test_engine, schema=None)

        csv_dataset.copy_to(sql_dataset)

        with sql_dataset.engine.connect() as conn:
            conn.execute("SELECT * FROM boston")


class TestSqlDataset:
    def test_sqldataset_repr_prints_correctly(self, boston_sqldataset, test_engine):
        repr = str(boston_sqldataset(test_engine, schema=""))
        assert repr == "<BostonSQLData - SQLDataset Engine(sqlite:///:memory:)>"

    def test_sqldataset_can_be_instantiated_with_engine_string(self, iris_sqldataset):
        assert iris_sqldataset("sqlite:///", "")
        with pytest.raises(ValueError, match="Invalid connection"):
            iris_sqldataset(["not_a_url"], "schema")

    def test_sqldataset_errors_when_schema_is_defined_on_instantiation(
        self, boston_sqldataset, test_engine
    ):
        schema = MagicMock()
        schema.return_value = "something"
        boston_sqldataset.table.schema = schema

        with pytest.raises(
            DatasetError,
            match="cannot have a defined schema - remove the schema declaration",
        ):
            boston_sqldataset(test_engine, "schema")

    def test_sqldataset_can_load_training_data(
        self, boston_sqldataset, loaded_boston_db, boston_df
    ):
        dataset = boston_sqldataset(loaded_boston_db, None)
        x, y = dataset._load_training_data()
        pd.testing.assert_frame_equal(x.assign(MEDV=y), boston_df)

    def test_sqldataset_can_copy_to_another_sqldataset(
        self, boston_sqldataset, loaded_boston_db
    ):
        source_data = boston_sqldataset(loaded_boston_db, "main")
        target_data = boston_sqldataset(loaded_boston_db, schema=None)

        source_data.copy_to(target=target_data)

        assert set(target_data._load_prediction_data(idx=0).columns) == {
>>>>>>> 9c15e429
            "CRIM",
            "ZN",
            "INDUS",
            "CHAS",
            "NOX",
            "RM",
            "AGE",
            "DIS",
            "RAD",
            "TAX",
            "PTRATIO",
            "B",
            "LSTAT",
<<<<<<< HEAD
        ]
    )


@patch("ml_tooling.data.sql.SQLDataset.create_connection")
def test_dump_data_throws_error_on_exec_failure(
    create_conn_mock, test_sqldata, test_table
):
    test_sqldata.table = test_table

    failing_conn_mock = MagicMock()
    failing_conn_mock.execute.side_effect = DBAPIError("test", "test", "test")
    create_conn_mock.return_value.__enter__.return_value = failing_conn_mock
    with pytest.raises(DBAPIError):
        test_sqldata._dump_data()


@patch("ml_tooling.data.sql.SQLDataset.create_connection")
def test_insert_data_throws_error_on_exec_failure(
    create_conn_mock, test_sqldata, test_table
):
    test_sqldata.table = test_table

    failing_conn_mock = MagicMock()
    failing_conn_mock.execute.side_effect = DBAPIError("test", "test", "test")
    trans_mock = MagicMock()

    create_conn_mock.return_value.__enter__.return_value = failing_conn_mock
    create_conn_mock.begin.return_value = trans_mock

    with pytest.raises(DBAPIError):
        test_sqldata._insert_data(MagicMock())
    trans_mock.rollback.assert_called()


@patch("sqlalchemy.schema.CreateSchema")
def test_setup_table_creates_schema_if_has_schema_returns_false(
    create_schema_mock, test_sqldata
):
    engine_mock = MagicMock()
    engine_mock.dialect.has_schema.return_value = False

    test_sqldata.engine = engine_mock
    test_sqldata.table = MagicMock()
    test_sqldata._setup_table(MagicMock())

    create_schema_mock.assert_called()
=======
        }

    @patch("ml_tooling.data.sql.pd.read_sql")
    def test_dump_data_throws_error_on_exec_failure(
        self, read_sql, boston_sqldataset, test_engine
    ):
        read_sql.side_effect = DBAPIError("test", "test", "test")

        with pytest.raises(DBAPIError):
            boston_sqldataset(test_engine, "")._dump_data()
        read_sql.assert_called_once()

    def test_load_data_throws_error_on_exec_failure(
        self, boston_sqldataset, test_engine
    ):
        dataset = boston_sqldataset(test_engine, None)
        create_conn_mock = MagicMock()
        failing_conn_mock = MagicMock()
        failing_conn_mock.execute.side_effect = DBAPIError("test", "test", "test")
        trans_mock = MagicMock()
        failing_conn_mock.begin.return_value = trans_mock

        create_conn_mock.return_value.__enter__.return_value = failing_conn_mock

        dataset.create_connection = create_conn_mock
        with pytest.raises(DBAPIError):
            dataset._load_data(MagicMock())
        trans_mock.rollback.assert_called()

    @patch("sqlalchemy.schema.CreateSchema")
    def test_setup_table_creates_schema_if_has_schema_returns_false(
        self, create_schema_mock, boston_sqldataset, test_engine
    ):
        dataset = boston_sqldataset(test_engine, "")

        engine_mock = MagicMock()
        engine_mock.dialect.has_schema.return_value = False
        dataset.engine = engine_mock

        dataset._setup_table(MagicMock())

        create_schema_mock.assert_called()


class TestFileDataset:
    def test_filedataset_repr_prints_correctly(self, boston_filedataset, boston_csv):
        result = repr(boston_filedataset(boston_csv))

        assert result == "<BostonFileDataset - FileDataset>"

    def test_load_data_works_as_expected(
        self, boston_filedataset, boston_csv, tmp_path
    ):
        dataset = boston_filedataset(boston_csv)
        target = boston_filedataset(tmp_path / "tmp.csv")
        assert not target.file_path.exists()
        target._load_data(dataset._dump_data())

        assert target.file_path.exists()

    def test_dump_data_works_as_expected(
        self, boston_filedataset, boston_csv, boston_df
    ):
        dataset = boston_filedataset(boston_csv)

        result = dataset._dump_data()
        pd.testing.assert_frame_equal(result, boston_df)

    def test_can_instantiate_filedataset(self, boston_filedataset, boston_csv):
        data = boston_filedataset(boston_csv)
        assert data.x is not None
        assert data.y is not None

    @pytest.mark.parametrize(
        "filename,extension", [("test.csv", "csv"), ("test.parquet", "parquet")]
    )
    def test_filedataset_extension_is_correct(
        self, filename, extension, boston_filedataset
    ):
        dataset = boston_filedataset(filename)
        assert dataset.extension == extension
>>>>>>> 9c15e429
<|MERGE_RESOLUTION|>--- conflicted
+++ resolved
@@ -7,87 +7,6 @@
 from ml_tooling.utils import DatasetError
 
 
-<<<<<<< HEAD
-def test_repr_is_correct(test_dataset):
-    result = str(test_dataset)
-    assert result == "<IrisData - Dataset>"
-
-
-def test_sqldataset_x_attribute_access_works_correctly(test_sqldata):
-    assert test_sqldata._x is None
-    features = test_sqldata.x
-    assert test_sqldata._x is not None
-    assert len(features) == 506
-
-
-def test_sqldataset_y_attribute_access_works_correctly(test_sqldata):
-    assert test_sqldata._y is None
-    features = test_sqldata.y
-    assert test_sqldata._y is not None
-    assert len(features) == 506
-
-
-def test_sqldataset_repr_prints_correctly(test_sqldata):
-    repr = str(test_sqldata)
-    assert repr == "<BostonData - SQLDataset Engine(sqlite:///:memory:)>"
-
-
-def test_sqldataset_can_be_instantiated_with_engine_string(test_sqldata_class):
-    assert test_sqldata_class("sqlite:///", "")
-
-    with pytest.raises(ValueError, match="Invalid connection"):
-        test_sqldata_class(["not_a_url"], "schema")
-
-
-def test_sqldataset_errors_when_schema_is_defined_on_instantiation(
-    test_sqldata_class, test_db
-):
-    test_sqldata_class.table = MagicMock()
-
-    with pytest.raises(
-        DatasetError,
-        match="cannot have a defined schema - remove the schema declaration",
-    ):
-        test_sqldata_class(test_db, "schema")
-
-
-def test_cant_modify_x_and_y(test_dataset):
-    with pytest.raises(DatasetError, match="Trying to modify x - x is immutable"):
-        test_dataset.x = "testx"
-    with pytest.raises(DatasetError, match="Trying to modify y - y is immutable"):
-        test_dataset.y = "testy"
-
-
-def test_dataset_has_validation_set_errors_correctly(base_dataset):
-    data = base_dataset()
-    assert data.has_validation_set is False
-    data.create_train_test()
-    assert data.has_validation_set is True
-
-
-def test_can_instantiate_filedataset(test_filedata, test_csv):
-    data = test_filedata(test_csv)
-    assert data.x is not None
-    assert data.y is not None
-
-
-def test_cannot_instantiate_an_abstract_baseclass():
-    with pytest.raises(TypeError):
-        Dataset()
-
-
-def test_dataset_can_copy_to_table(
-    test_sqldata, test_sqldata_class, test_db, test_table
-):
-    copy_to_data = test_sqldata_class(test_db, "main")
-    copy_to_data.table = test_table
-
-    test_sqldata.table = test_table
-    test_sqldata.copy_to(target=copy_to_data)
-
-    assert copy_to_data._load_prediction_data().index.all(
-        [
-=======
 class TestDataset:
     def test_repr_is_correct(self, iris_dataset):
         result = str(iris_dataset())
@@ -175,7 +94,6 @@
         source_data.copy_to(target=target_data)
 
         assert set(target_data._load_prediction_data(idx=0).columns) == {
->>>>>>> 9c15e429
             "CRIM",
             "ZN",
             "INDUS",
@@ -189,55 +107,6 @@
             "PTRATIO",
             "B",
             "LSTAT",
-<<<<<<< HEAD
-        ]
-    )
-
-
-@patch("ml_tooling.data.sql.SQLDataset.create_connection")
-def test_dump_data_throws_error_on_exec_failure(
-    create_conn_mock, test_sqldata, test_table
-):
-    test_sqldata.table = test_table
-
-    failing_conn_mock = MagicMock()
-    failing_conn_mock.execute.side_effect = DBAPIError("test", "test", "test")
-    create_conn_mock.return_value.__enter__.return_value = failing_conn_mock
-    with pytest.raises(DBAPIError):
-        test_sqldata._dump_data()
-
-
-@patch("ml_tooling.data.sql.SQLDataset.create_connection")
-def test_insert_data_throws_error_on_exec_failure(
-    create_conn_mock, test_sqldata, test_table
-):
-    test_sqldata.table = test_table
-
-    failing_conn_mock = MagicMock()
-    failing_conn_mock.execute.side_effect = DBAPIError("test", "test", "test")
-    trans_mock = MagicMock()
-
-    create_conn_mock.return_value.__enter__.return_value = failing_conn_mock
-    create_conn_mock.begin.return_value = trans_mock
-
-    with pytest.raises(DBAPIError):
-        test_sqldata._insert_data(MagicMock())
-    trans_mock.rollback.assert_called()
-
-
-@patch("sqlalchemy.schema.CreateSchema")
-def test_setup_table_creates_schema_if_has_schema_returns_false(
-    create_schema_mock, test_sqldata
-):
-    engine_mock = MagicMock()
-    engine_mock.dialect.has_schema.return_value = False
-
-    test_sqldata.engine = engine_mock
-    test_sqldata.table = MagicMock()
-    test_sqldata._setup_table(MagicMock())
-
-    create_schema_mock.assert_called()
-=======
         }
 
     @patch("ml_tooling.data.sql.pd.read_sql")
@@ -318,5 +187,4 @@
         self, filename, extension, boston_filedataset
     ):
         dataset = boston_filedataset(filename)
-        assert dataset.extension == extension
->>>>>>> 9c15e429
+        assert dataset.extension == extension