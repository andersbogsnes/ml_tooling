--- conflicted
+++ resolved
@@ -12,10 +12,6 @@
 from sklearn.ensemble import RandomForestClassifier
 from sklearn.linear_model import LinearRegression, LogisticRegression
 from sklearn.pipeline import Pipeline
-<<<<<<< HEAD
-from ml_tooling.result import CVResult, Result
-from ml_tooling.transformers import DFStandardScaler
-=======
 
 from ml_tooling.storage import FileStorage
 from ml_tooling import Model
@@ -25,14 +21,10 @@
 from ml_tooling.result import Result
 from ml_tooling.search.gridsearch import prepare_gridsearch_estimators
 from ml_tooling.transformers import DFStandardScaler, DFFeatureUnion
->>>>>>> 539352d4
 from ml_tooling.utils import MLToolingError
 
 
 class TestBaseClass:
-<<<<<<< HEAD
-    def test_instantiate_model_with_non_estimator_pipeline_fails(self, base):
-=======
     def test_is_properties_works(
         self, classifier: Model, regression: Model, pipeline_linear: Pipeline
     ):
@@ -67,7 +59,6 @@
         assert "roc_auc" in result.metrics
 
     def test_instantiate_model_with_non_estimator_pipeline_fails(self):
->>>>>>> 539352d4
         example_pipe = Pipeline([("scale", DFStandardScaler)])
         with pytest.raises(
             MLToolingError,
@@ -82,15 +73,6 @@
         ):
             Model({})
 
-<<<<<<< HEAD
-    def test_make_prediction_errors_when_model_is_not_fitted(self, base, test_dataset):
-        with pytest.raises(MLToolingError, match="You haven't fitted the estimator"):
-            model = base(LinearRegression())
-            model.make_prediction(test_dataset, 5)
-
-    def test_make_prediction_errors_if_asked_for_proba_without_predict_proba_method(
-        self, base, test_dataset
-=======
     def test_make_prediction_errors_when_model_is_not_fitted(
         self, test_dataset: Dataset
     ):
@@ -100,30 +82,21 @@
 
     def test_make_prediction_errors_if_asked_for_proba_without_predict_proba_method(
         self, test_dataset: Dataset
->>>>>>> 539352d4
     ):
         with pytest.raises(
             MLToolingError, match="LinearRegression does not have a `predict_proba`"
         ):
-<<<<<<< HEAD
-            model = base(LinearRegression())
-=======
             model = Model(LinearRegression())
->>>>>>> 539352d4
             model.train_estimator(test_dataset)
             model.make_prediction(test_dataset, 5, proba=True)
 
     @pytest.mark.parametrize("use_index, expected_index", [(False, 0), (True, 5)])
     def test_make_prediction_returns_prediction_if_proba_is_false(
-<<<<<<< HEAD
-        self, classifier, use_index, expected_index, test_dataset
-=======
         self,
         classifier: Model,
         use_index: bool,
         expected_index: int,
         test_dataset: Dataset,
->>>>>>> 539352d4
     ):
         results = classifier.make_prediction(
             test_dataset, 5, proba=False, use_index=use_index
@@ -138,15 +111,11 @@
 
     @pytest.mark.parametrize("use_index, expected_index", [(False, 0), (True, 5)])
     def test_make_prediction_returns_proba_if_proba_is_true(
-<<<<<<< HEAD
-        self, classifier, use_index, expected_index, test_dataset
-=======
         self,
         classifier: Model,
         use_index: bool,
         expected_index: int,
         test_dataset: Dataset,
->>>>>>> 539352d4
     ):
         results = classifier.make_prediction(
             test_dataset, 5, proba=True, use_index=use_index
@@ -159,26 +128,14 @@
             start=expected_index, stop=expected_index + 1, step=1
         )
 
-<<<<<<< HEAD
-    def test_score_estimator_fails_if_no_train_test_data_available(
-        self, base, base_dataset
-    ):
-        model = base(LinearRegression())
-=======
     def test_score_estimator_fails_if_no_train_test_data_available(self, base_dataset):
         model = Model(LinearRegression())
->>>>>>> 539352d4
 
         with pytest.raises(MLToolingError, match="Must run create_train_test first!"):
             model.score_estimator(base_dataset())
 
-<<<<<<< HEAD
-    def test_default_metric_getter_works_as_expected_classifier(self, base):
-        rf = base(RandomForestClassifier(n_estimators=10))
-=======
     def test_default_metric_getter_works_as_expected_classifier(self):
         rf = Model(RandomForestClassifier(n_estimators=10))
->>>>>>> 539352d4
         assert rf.config.CLASSIFIER_METRIC == "accuracy"
         assert rf.config.REGRESSION_METRIC == "r2"
         assert rf.default_metric == "accuracy"
@@ -225,48 +182,30 @@
         logreg.reset_config()
         linreg.reset_config()
 
-<<<<<<< HEAD
-    def test_train_model_sets_result_to_none(self, regression, test_dataset):
-=======
     def test_train_model_sets_result_to_none(
         self, regression: Model, test_dataset: Dataset
     ):
->>>>>>> 539352d4
         assert regression.result is not None
         regression.train_estimator(test_dataset)
         assert regression.result is None
 
     def test_train_model_followed_by_score_model_returns_correctly(
-<<<<<<< HEAD
-        self, base, pipeline_logistic, test_dataset
-    ):
-        model = base(pipeline_logistic)
-=======
         self, pipeline_logistic: Pipeline, test_dataset: Dataset
     ):
         model = Model(pipeline_logistic)
->>>>>>> 539352d4
         model.train_estimator(test_dataset)
         model.score_estimator(test_dataset)
 
         assert isinstance(model.result, Result)
 
-<<<<<<< HEAD
-    def test_model_selection_works_as_expected(self, base, test_dataset):
-=======
     def test_model_selection_works_as_expected(self, test_dataset: Dataset):
->>>>>>> 539352d4
         models = [
             LogisticRegression(solver="liblinear"),
             RandomForestClassifier(n_estimators=10),
         ]
-<<<<<<< HEAD
-        best_model, results = base.test_estimators(test_dataset, models)
-=======
         best_model, results = Model.test_estimators(
             test_dataset, models, metrics="accuracy"
         )
->>>>>>> 539352d4
         assert models[1] is best_model.estimator
         assert 2 == len(results)
         assert results[0].metrics[0].score >= results[1].metrics[0].score
@@ -274,34 +213,19 @@
             assert isinstance(result, Result)
 
     def test_model_selection_with_nonstandard_metric_works_as_expected(
-<<<<<<< HEAD
-        self, base, test_dataset
-=======
         self, test_dataset: Dataset
->>>>>>> 539352d4
     ):
         estimators = [
             LogisticRegression(solver="liblinear"),
             RandomForestClassifier(n_estimators=10),
         ]
-<<<<<<< HEAD
-        best_estimator, results = base.test_estimators(
-            test_dataset, estimators, metric="roc_auc"
-=======
         best_estimator, results = Model.test_estimators(
             test_dataset, estimators, metrics="roc_auc"
->>>>>>> 539352d4
         )
         for result in results:
             assert "roc_auc" in result.metrics
 
     def test_model_selection_with_pipeline_works_as_expected(
-<<<<<<< HEAD
-        self, base, pipeline_logistic, pipeline_dummy_classifier, test_dataset
-    ):
-        estimators = [pipeline_logistic, pipeline_dummy_classifier]
-        best_estimator, results = base.test_estimators(test_dataset, estimators)
-=======
         self,
         pipeline_logistic: Pipeline,
         pipeline_dummy_classifier: Pipeline,
@@ -311,7 +235,6 @@
         best_estimator, results = Model.test_estimators(
             test_dataset, estimators, "accuracy"
         )
->>>>>>> 539352d4
 
         for result in results:
             assert (
@@ -321,17 +244,6 @@
 
         assert best_estimator.estimator == estimators[0]
 
-<<<<<<< HEAD
-    def test_regression_model_can_be_saved(
-        self, classifier, tmp_path, base, test_dataset
-    ):
-        expected_path = tmp_path / "test_model.pkl"
-
-        classifier.score_estimator(test_dataset)
-        classifier.save_estimator(expected_path)
-
-        assert expected_path.exists()
-=======
     def test_model_selection_refits_final_model(self, test_dataset):
         estimators = [LogisticRegression(solver="liblinear")]
 
@@ -349,7 +261,6 @@
     ):
         classifier.score_estimator(test_dataset)
         load_storage = FileStorage(tmp_path)
->>>>>>> 539352d4
 
         storage = FileStorage(tmp_path)
         saved_model_path = classifier.save_estimator(storage)
@@ -368,19 +279,6 @@
         )
 
     def test_save_model_saves_pipeline_correctly(
-<<<<<<< HEAD
-        self, base, pipeline_logistic, tmp_path, test_dataset
-    ):
-
-        save_dir = tmp_path / "test_model_1.pkl"
-        model = base(pipeline_logistic)
-        model.train_estimator(test_dataset)
-        model.save_estimator(save_dir)
-        assert save_dir.exists()
-
-    def test_save_model_saves_logging_dir_correctly(
-        self, classifier, tmp_path, monkeypatch
-=======
         self, pipeline_logistic: Pipeline, tmp_path: pathlib.Path, test_dataset: Dataset
     ):
         model = Model(pipeline_logistic)
@@ -391,35 +289,9 @@
     @patch("ml_tooling.logging.log_estimator.get_git_hash")
     def test_save_estimator_saves_logging_dir_correctly(
         self, mock_hash: MagicMock, classifier: Model, tmp_path: pathlib.Path
->>>>>>> 539352d4
     ):
         mock_hash.return_value = "1234"
 
-<<<<<<< HEAD
-        monkeypatch.setattr("ml_tooling.logging.log_estimator.get_git_hash", mockreturn)
-        save_dir = tmp_path / "estimator"
-        expected_file = save_dir / "test_model3.pkl"
-        with classifier.log(save_dir):
-            classifier.save_estimator(expected_file)
-
-        assert expected_file.exists()
-        assert (
-            "LogisticRegression" in [str(file) for file in save_dir.rglob("*.yaml")][0]
-        )
-
-    def test_save_model_errors_if_path_is_dir(self, classifier, tmp_path):
-        with pytest.raises(MLToolingError, match=f"Passed directory {tmp_path}"):
-            classifier.save_estimator(tmp_path)
-
-    def test_gridsearch_model_returns_as_expected(
-        self, base, pipeline_logistic, test_dataset
-    ):
-        model = base(pipeline_logistic)
-        model, results = model.gridsearch(
-            test_dataset, param_grid={"penalty": ["l1", "l2"]}
-        )
-        assert isinstance(model, Pipeline)
-=======
         with classifier.log(tmp_path):
             expected_file = classifier.save_estimator(FileStorage(tmp_path))
 
@@ -454,22 +326,12 @@
             test_dataset, param_grid={"clf__penalty": ["l1", "l2"]}
         )
         assert isinstance(model.estimator, Pipeline)
->>>>>>> 539352d4
         assert 2 == len(results)
 
         for result in results:
             assert isinstance(result, Result)
 
     def test_gridsearch_model_does_not_fail_when_run_twice(
-<<<<<<< HEAD
-        self, base, pipeline_logistic, test_dataset
-    ):
-        model = base(pipeline_logistic)
-        best_model, results = model.gridsearch(
-            test_dataset, param_grid={"penalty": ["l1", "l2"]}
-        )
-        assert isinstance(best_model, Pipeline)
-=======
         self, pipeline_logistic: Pipeline, test_dataset: Dataset
     ):
         model = Model(pipeline_logistic)
@@ -477,22 +339,15 @@
             test_dataset, param_grid={"clf__penalty": ["l1", "l2"]}
         )
         assert isinstance(best_model.estimator, Pipeline)
->>>>>>> 539352d4
         assert 2 == len(results)
 
         for result in results:
             assert isinstance(result, Result)
 
         best_model, results = model.gridsearch(
-<<<<<<< HEAD
-            test_dataset, param_grid={"penalty": ["l1", "l2"]}
-        )
-        assert isinstance(best_model, Pipeline)
-=======
             test_dataset, param_grid={"clf__penalty": ["l1", "l2"]}
         )
         assert isinstance(best_model.estimator, Pipeline)
->>>>>>> 539352d4
         assert 2 == len(results)
 
         for result in results:
@@ -521,21 +376,12 @@
         assert "test" not in regression.config.RUN_DIR.parts
 
     def test_log_context_manager_logs_when_scoring_model(
-<<<<<<< HEAD
-        self, tmpdir, base, test_dataset
-    ):
-        model = base(LinearRegression())
-
-        runs = tmpdir.mkdir("runs")
-        with model.log(runs):
-=======
         self, tmp_path: pathlib.Path, test_dataset: Dataset
     ):
         model = Model(LinearRegression())
 
         runs = tmp_path / "runs"
         with model.log(str(runs)):
->>>>>>> 539352d4
             result = model.score_estimator(test_dataset)
 
         for file in runs.rglob("LinearRegression_*"):
@@ -546,19 +392,11 @@
             assert result.model.estimator_name == log_result["estimator_name"]
 
     def test_log_context_manager_logs_when_gridsearching(
-<<<<<<< HEAD
-        self, tmpdir, base, test_dataset
-    ):
-        model = base(LinearRegression())
-        runs = tmpdir.mkdir("runs")
-        with model.log(runs):
-=======
         self, tmp_path: pathlib.Path, test_dataset: Dataset
     ):
         model = Model(LinearRegression())
         runs = tmp_path / "runs"
         with model.log(str(runs)):
->>>>>>> 539352d4
             _, result = model.gridsearch(test_dataset, {"normalize": [True, False]})
 
         for file in runs.rglob("LinearRegression_*"):
@@ -569,17 +407,11 @@
             assert round(log_result["metrics"]["r2"], 4) in model_results
             assert result.estimator_name == log_result["estimator_name"]
 
-<<<<<<< HEAD
-    def test_test_models_logs_when_given_dir(self, tmpdir, base, test_dataset):
-        test_models_log = tmpdir.mkdir("test_estimators")
-        base.test_estimators(
-=======
     def test_test_models_logs_when_given_dir(
         self, tmp_path: pathlib.Path, test_dataset: Dataset
     ):
         test_models_log = tmp_path / "test_estimators"
         Model.test_estimators(
->>>>>>> 539352d4
             test_dataset,
             [RandomForestClassifier(n_estimators=10), DummyClassifier()],
             log_dir=str(test_models_log),
@@ -589,20 +421,6 @@
         for file in test_models_log.rglob("*.yaml"):
             with file.open() as f:
                 result = yaml.safe_load(f)
-<<<<<<< HEAD
-                model_name = result["estimator_name"]
-                assert model_name in {"RandomForestClassifier", "DummyClassifier"}
-
-    def test_train_model_errors_correct_when_not_scored(
-        self, base, pipeline_logistic, tmp_path, test_dataset
-    ):
-
-        model = base(pipeline_logistic)
-        with pytest.raises(MLToolingError, match="You haven't scored the estimator"):
-            with model.log(tmp_path):
-                model.train_estimator(test_dataset)
-                model.save_estimator(tmp_path / "test_model4.pkl")
-=======
                 model_name = result["model_name"]
                 assert model_name in {
                     "IrisData_RandomForestClassifier",
@@ -777,5 +595,4 @@
             assert "accuracy" in result.metrics
             assert "roc_auc" in result.metrics
             assert result.metrics.name == "accuracy"
-            assert result.metrics.score == result.metrics[0].score
->>>>>>> 539352d4
+            assert result.metrics.score == result.metrics[0].score