"""
Transformers for use in sklearn Pipelines.
Mainly deals with DataFrames
"""
from sklearn.base import TransformerMixin, BaseEstimator
from sklearn.preprocessing import StandardScaler
import pandas as pd
from functools import reduce


class TransformerError(Exception):
    """Error which occurs during a transform"""
    pass


# noinspection PyUnusedLocal
class Select(BaseEstimator, TransformerMixin):
    """
    Selects columns from DataFrame
    """

    def __init__(self, columns):
        if isinstance(columns, str):
            columns = [columns]
        self.columns = columns

    def fit(self, X, y=None):
        return self

    def transform(self, X):
        return X[self.columns]


# noinspection PyUnusedLocal
class FillNA(BaseEstimator, TransformerMixin):
    """
    Fills NA values with given value or strategy. If no value or strategy are
    supplied missings are imputed with zero. If both a value and a strategy
    are supplied the strategy will be used.
    """

    def most_freq(X):
        return pd.DataFrame.mode(X).iloc[0]

    func_map_ = {'mean': pd.DataFrame.mean,
                 'median': pd.DataFrame.median,
                 'most_freq': most_freq,
                 'max': pd.DataFrame.max,
                 'min': pd.DataFrame.min}

    def __init__(self, value=0, strategy=None):
        self.value = value
        self.strategy = strategy
        self.column_values_ = None

    def fit(self, X: pd.DataFrame, y=None):
        if self.strategy is not None:
            func = FillNA.func_map_[self.strategy]
            self.column_values_ = func(X)
        return self

    def transform(self, X: pd.DataFrame):
        X = X.copy()
        if self.strategy is not None:
            result = X.fillna(self.column_values_)
        else:
            result = X.fillna(self.value)
        return result


# noinspection PyUnusedLocal
class ToCategorical(BaseEstimator, TransformerMixin):
    """
    Converts a column into a one-hot encoded column through pd.Categorical
    """

    def __init__(self):
        self.cat_map_ = None

    def fit(self, X, y=None):
        self.cat_map_ = {col: X[col].astype('category').cat for
                         col in X.columns}
        return self

    def transform(self, X):
        X = X.copy()

        for col in X.columns:
            X[col] = pd.Categorical(X[col],
                                    categories=self.cat_map_[col].categories,
                                    ordered=self.cat_map_[col].ordered)
        return pd.get_dummies(X)


# noinspection PyUnusedLocal
class FuncTransformer(BaseEstimator, TransformerMixin):
    """
    Applies a given function to each column
    """

    def __init__(self, func):
        self.func = func

    def fit(self, X, y=None):
        return self

    def transform(self, X):
        X = X.copy()
        for col in X.columns:
            X[col] = self.func(X[col])
        return X


# noinspection PyUnusedLocal
class DFFeatureUnion(BaseEstimator, TransformerMixin):
    """
    Merges together two pipelines based on index
    """

    def __init__(self, transformer_list):
        self.transformer_list = transformer_list

    def fit(self, X, y=None):
        for (name, t) in self.transformer_list:
            t.fit(X, y)
        return self

    def transform(self, X):
        if isinstance(X, pd.DataFrame):
            X = X.reset_index(drop=True)

        Xts = [t.transform(X) for _, t in self.transformer_list]
        Xunion = reduce(lambda X1, X2: pd.merge(X1, X2, left_index=True, right_index=True), Xts)
        return Xunion


# noinspection PyUnusedLocal
class Binner(BaseEstimator, TransformerMixin):
    """
    Bins data according to passed bins and labels
    """

    def __init__(self, bins=None, labels=None):
        self.bins = bins
        self.labels = labels

    def fit(self, X, y=None):
        return self

    def transform(self, X):
        X = X.copy()
        for col in X.columns:
            X[col] = pd.cut(X[col], bins=self.bins, labels=self.labels)
        return X


# noinspection PyUnusedLocal
class Renamer(BaseEstimator, TransformerMixin):
    """
    Renames columns to passed names
    """

    def __init__(self, column_names):
        if isinstance(column_names, str):
            column_names = [column_names]

        self.column_names = column_names

    def fit(self, X, y=None):
        return self

    def transform(self, X):
        X = X.copy()
        if len(self.column_names) != len(X.columns):
            raise TransformerError(f"X has {len(X.columns)} columns - "
                                   f"You provided {len(self.column_names)} column names")
        X.columns = self.column_names
        return X


# noinspection PyUnusedLocal
class DateEncoder(BaseEstimator, TransformerMixin):
    """
    Converts a date column into multiple day-month-year columns
    """

    def __init__(self, day=True, month=True, week=True, year=True):
        self.day = day
        self.month = month
        self.week = week
        self.year = year

    def fit(self, X, y=None):
        return self

    def transform(self, X):
        X = X.copy()
        for col in X.columns:
            if self.day:
                X[f"{col}_day"] = X[col].dt.day
            if self.month:
                X[f"{col}_month"] = X[col].dt.month
            if self.year:
                X[f"{col}_year"] = X[col].dt.year
            if self.week:
                X[f"{col}_week"] = X[col].dt.week
            X = X.drop(col, axis=1)
        return X


# noinspection PyUnusedLocal
class FreqFeature(BaseEstimator, TransformerMixin):
    """
    Converts a column into its frequencies
    """

    def __init__(self):
        self.frequencies = {}

    def fit(self, X, y=None):
        for col in X.columns:
            self.frequencies[col] = X[col].str.upper().value_counts(normalize=True).to_dict()
        return self

    def transform(self, X):
        X = X.copy()
        for col in X.columns:
            X[col] = X[col].str.upper().map(self.frequencies[col]).fillna(0)
        return X


class DFStandardScaler(BaseEstimator, TransformerMixin):
    """
<<<<<<< HEAD
    Implementation of the StandardScaler from scikit-learn for Pandas DataFrames
    """

    def __init__(self):
        self.mean = None
        self.std = None

    def fit(self, X: pd.DataFrame, y=None):
        self.mean = X.mean()
        self.std = X.std()
        if any(self.std == 0):
            pos_zero = self.std == 0
            self.std[pos_zero] = 1
        return self

    def transform(self, X):
        X = X.copy()
        X = (X - self.mean) / self.std
        return X
=======
    Wrapping of the StandardScaler from scikit-learn for Pandas DataFrames. See:
    http://scikit-learn.org/stable/modules/generated/sklearn.preprocessing.StandardScaler.html
    """

    def __init__(self, copy=True, with_mean=True, with_std=True):
        self.scaler = StandardScaler(copy=copy, with_mean=with_mean, with_std=with_std)

    def fit(self, X, y=None):
        self.scaler.fit(X, y)
        return self

    def transform(self, X):
        data = self.scaler.transform(X)
        return pd.DataFrame(data=data, columns=X.columns, index=X.index)
>>>>>>> c93b35da
<|MERGE_RESOLUTION|>--- conflicted
+++ resolved
@@ -231,27 +231,6 @@
 
 class DFStandardScaler(BaseEstimator, TransformerMixin):
     """
-<<<<<<< HEAD
-    Implementation of the StandardScaler from scikit-learn for Pandas DataFrames
-    """
-
-    def __init__(self):
-        self.mean = None
-        self.std = None
-
-    def fit(self, X: pd.DataFrame, y=None):
-        self.mean = X.mean()
-        self.std = X.std()
-        if any(self.std == 0):
-            pos_zero = self.std == 0
-            self.std[pos_zero] = 1
-        return self
-
-    def transform(self, X):
-        X = X.copy()
-        X = (X - self.mean) / self.std
-        return X
-=======
     Wrapping of the StandardScaler from scikit-learn for Pandas DataFrames. See:
     http://scikit-learn.org/stable/modules/generated/sklearn.preprocessing.StandardScaler.html
     """
@@ -265,5 +244,4 @@
 
     def transform(self, X):
         data = self.scaler.transform(X)
-        return pd.DataFrame(data=data, columns=X.columns, index=X.index)
->>>>>>> c93b35da
+        return pd.DataFrame(data=data, columns=X.columns, index=X.index)