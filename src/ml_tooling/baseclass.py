--- conflicted
+++ resolved
@@ -1,11 +1,7 @@
 import pathlib
 import datetime
 from contextlib import contextmanager
-<<<<<<< HEAD
 from typing import Tuple, Optional, Sequence, Union, List, Iterable, Any
-=======
-from typing import Tuple, Optional, Sequence, Union, List, Iterable
->>>>>>> 2cf21e42
 
 import pandas as pd
 from sklearn.base import is_classifier, is_regressor
@@ -29,11 +25,8 @@
     is_pipeline,
     serialize_pipeline,
     _get_estimator_name,
-<<<<<<< HEAD
     make_pipeline_from_definition,
     read_yaml,
-=======
->>>>>>> 2cf21e42
 )
 
 logger = create_logger("ml_tooling")
@@ -64,11 +57,7 @@
         return is_pipeline(self.estimator)
 
     @property
-<<<<<<< HEAD
     def estimator_name(self) -> str:
-=======
-    def estimator_name(self):
->>>>>>> 2cf21e42
         return _get_estimator_name(self.estimator)
 
     @property
@@ -187,15 +176,9 @@
                     "You haven't scored the estimator - no results available to log"
                 )
 
-<<<<<<< HEAD
             self.result.log(
                 saved_estimator_path=estimator_file, savedir=self.config.RUN_DIR
             )
-=======
-            # TODO: Can log be a result  method? `result.log(estimator_path=file)`
-            log = Log.from_result(self.result, estimator_path=estimator_file)
-            log.save_log(self.config.RUN_DIR)
->>>>>>> 2cf21e42
 
         logger.info(f"Saved estimator to {estimator_file}")
 
@@ -221,20 +204,9 @@
         ]
 
     @classmethod
-<<<<<<< HEAD
     def from_yaml(cls, log_file: pathlib.Path) -> "Model":
         definitions = read_yaml(log_file)["estimator"]
         pipeline = make_pipeline_from_definition(definitions)
-=======
-    def from_yaml(cls, log_file: pathlib.Path):
-        # TODO: This logic can be moved out of baseclass - read_yaml()
-        log_file = pathlib.Path(log_file)
-        with log_file.open("r") as f:
-            log = yaml.safe_load(f)
-            estimator_definition = log["estimator"]
-
-        steps = [setup_pipeline_step(definition) for definition in estimator_definition]
->>>>>>> 2cf21e42
 
         return cls(pipeline)
 
@@ -297,13 +269,8 @@
     def test_estimators(
         cls,
         data: Dataset,
-<<<<<<< HEAD
-        estimators: Sequence,
-        metrics: Union[str, List[str]],
-=======
         estimators: Sequence[Estimator],
         metrics: Union[str, List[str]] = "default",
->>>>>>> 2cf21e42
         cv: Union[int, bool] = False,
         log_dir: str = None,
         refit: bool = False,
@@ -335,25 +302,8 @@
         -------
         List of Result objects
         """
-<<<<<<< HEAD
 
         results = train_estimators(estimators, data, metrics, cv)
-=======
-        results = []
-        # TODO: Move this out - train_estimators() -> Resultgroup
-        for i, estimator in enumerate(estimators, start=1):
-            challenger_estimator = cls(estimator)
-            logger.info(
-                f"Training estimator {i}/{len(estimators)}: {challenger_estimator.estimator_name}"
-            )
-
-            result = challenger_estimator.score_estimator(
-                data=data, metrics=metrics, cv=cv
-            )
-            results.append(result)
-
-        results = ResultGroup(results).sort()
->>>>>>> 2cf21e42
 
         if log_dir:
             results.log(pathlib.Path(log_dir))
@@ -507,23 +457,8 @@
             estimator=self.estimator, params=param_grid
         )
 
-<<<<<<< HEAD
         self.result = train_estimators(
             list(estimators), data=data, metrics=metrics, cv=cv
-=======
-        self.result = ResultGroup(
-            [
-                Result.from_model(
-                    model=Model(estimator),
-                    data=data,
-                    metrics=metrics,
-                    cv=cv,
-                    n_jobs=n_jobs,
-                    verbose=self.config.VERBOSITY,
-                )
-                for estimator in estimators
-            ]
->>>>>>> 2cf21e42
         )
 
         logger.info("Done!")
