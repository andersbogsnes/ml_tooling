--- conflicted
+++ resolved
@@ -649,74 +649,6 @@
             )
 
 
-<<<<<<< HEAD
-class TestBayesianSearch:
-    def test_bayesian_search_model_returns_as_expected(
-        self, pipeline_logistic: Pipeline, train_iris_dataset
-    ):
-        model = Model(pipeline_logistic)
-        model, results = model.bayesian_search(
-            data=train_iris_dataset,
-            param_distribution={"clf__penalty": ["l1", "l2"]},
-            n_iter=12,
-        )
-        assert isinstance(model.estimator, Pipeline)
-        assert 12 == len(results)
-
-        assert isinstance(results, pd.DataFrame)
-
-    def test_bayesian_search_model_does_not_fail_when_run_twice(
-        self, pipeline_logistic: Pipeline, train_iris_dataset
-    ):
-        model = Model(pipeline_logistic)
-        best_model, results = model.bayesian_search(
-            data=train_iris_dataset,
-            param_distribution={"clf__penalty": ["l1", "l2"]},
-            n_iter=2,
-        )
-        assert isinstance(model.estimator, Pipeline)
-        assert 2 == len(results)
-
-        assert isinstance(results, pd.DataFrame)
-
-        best_model, results = model.bayesian_search(
-            data=train_iris_dataset,
-            param_distribution={"clf__penalty": ["l1", "l2"]},
-            n_iter=2,
-        )
-        assert isinstance(model.estimator, Pipeline)
-        assert 2 == len(results)
-
-        assert isinstance(results, pd.DataFrame)
-
-    def test_bayesian_search_uses_default_metric(
-        self, classifier: Model, train_iris_dataset
-    ):
-        model, results = classifier.bayesian_search(
-            train_iris_dataset, param_distribution={"penalty": ["l1", "l2"]}, n_iter=2
-        )
-
-        assert len(results) == 2
-        assert model.result.metrics.name == "accuracy"
-
-        assert isinstance(model, Model)
-
-    def test_bayesian_search_can_take_multiple_metrics(
-        self, classifier: Model, train_iris_dataset
-    ):
-        model, results = classifier.bayesian_search(
-            train_iris_dataset,
-            param_distribution={"penalty": ["l1", "l2"]},
-            evaluation_metrics=["accuracy", "roc_auc"],
-            n_iter=2,
-        )
-
-        assert len(results) == 2
-        assert "accuracy" in model.result.metrics
-        assert "roc_auc" in model.result.metrics
-
-    def test_bayesian_search_can_log_with_context_manager(
-=======
 class TestRandomSearch:
     def test_randomsearch_model_returns_as_expected(
         self, pipeline_logistic: Pipeline, train_iris_dataset
@@ -827,22 +759,91 @@
             assert result.metrics.score == result.metrics[0].score
 
     def test_randomsearch_can_log_with_context_manager(
->>>>>>> c090cb8f
         self, feature_union_classifier, train_iris_dataset, tmp_path
     ):
         classifier = Model(feature_union_classifier)
         classifier.config.RUN_DIR = tmp_path
-<<<<<<< HEAD
+        with classifier.log("randomsearch_union_test"):
+            _, _ = classifier.randomsearch(
+                train_iris_dataset, param_distributions={"clf__penalty": ["l1", "l2"]}
+            )
+
+
+class TestBayesianSearch:
+    def test_bayesian_search_model_returns_as_expected(
+        self, pipeline_logistic: Pipeline, train_iris_dataset
+    ):
+        model = Model(pipeline_logistic)
+        model, results = model.bayesian_search(
+            data=train_iris_dataset,
+            param_distribution={"clf__penalty": ["l1", "l2"]},
+            n_iter=12,
+        )
+        assert isinstance(model.estimator, Pipeline)
+        assert 12 == len(results)
+
+        assert isinstance(results, pd.DataFrame)
+
+    def test_bayesian_search_model_does_not_fail_when_run_twice(
+        self, pipeline_logistic: Pipeline, train_iris_dataset
+    ):
+        model = Model(pipeline_logistic)
+        best_model, results = model.bayesian_search(
+            data=train_iris_dataset,
+            param_distribution={"clf__penalty": ["l1", "l2"]},
+            n_iter=2,
+        )
+        assert isinstance(model.estimator, Pipeline)
+        assert 2 == len(results)
+
+        assert isinstance(results, pd.DataFrame)
+
+        best_model, results = model.bayesian_search(
+            data=train_iris_dataset,
+            param_distribution={"clf__penalty": ["l1", "l2"]},
+            n_iter=2,
+        )
+        assert isinstance(model.estimator, Pipeline)
+        assert 2 == len(results)
+
+        assert isinstance(results, pd.DataFrame)
+
+    def test_bayesian_search_uses_default_metric(
+        self, classifier: Model, train_iris_dataset
+    ):
+        model, results = classifier.bayesian_search(
+            train_iris_dataset, param_distribution={"penalty": ["l1", "l2"]}, n_iter=2
+        )
+
+        assert len(results) == 2
+        assert model.result.metrics.name == "accuracy"
+
+        assert isinstance(model, Model)
+
+    def test_bayesian_search_can_take_multiple_metrics(
+        self, classifier: Model, train_iris_dataset
+    ):
+        model, results = classifier.bayesian_search(
+            train_iris_dataset,
+            param_distribution={"penalty": ["l1", "l2"]},
+            evaluation_metrics=["accuracy", "roc_auc"],
+            n_iter=2,
+        )
+
+        assert len(results) == 2
+        assert "accuracy" in model.result.metrics
+        assert "roc_auc" in model.result.metrics
+
+    def test_bayesian_search_can_log_with_context_manager(
+        self, feature_union_classifier, train_iris_dataset, tmp_path
+    ):
+        classifier = Model(feature_union_classifier)
+        classifier.config.RUN_DIR = tmp_path
         with classifier.log("bayesian_search_union_test"):
             _, _ = classifier.bayesian_search(
                 train_iris_dataset,
                 param_distribution={"clf__penalty": ["l1", "l2"]},
                 n_iter=2,
-=======
-        with classifier.log("randomsearch_union_test"):
-            _, _ = classifier.randomsearch(
-                train_iris_dataset, param_distributions={"clf__penalty": ["l1", "l2"]}
->>>>>>> c090cb8f
             )
 
 
