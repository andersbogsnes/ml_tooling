--- conflicted
+++ resolved
@@ -9,19 +9,11 @@
 cycler==0.10.0            # via matplotlib
 joblib==0.14.0
 kiwisolver==1.1.0         # via matplotlib
-<<<<<<< HEAD
-matplotlib==3.1.1
 numpy==1.17.4             # via matplotlib, pandas, scikit-learn, scipy
-pandas==0.25.2
-pyparsing==2.4.2          # via matplotlib
-python-dateutil==2.8.0    # via matplotlib, pandas
-=======
 matplotlib==3.1.2
-numpy==1.17.4             # via matplotlib, pandas, scikit-learn, scipy
 pandas==0.25.3
 pyparsing==2.4.5          # via matplotlib
 python-dateutil==2.8.1    # via matplotlib, pandas
->>>>>>> 89be019c
 pytz==2019.3              # via pandas
 pyyaml==5.2
 scikit-learn==0.22
